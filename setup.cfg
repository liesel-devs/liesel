[metadata]
name = liesel
version = attr: liesel.__version__.__version__
description = A probabilistic programming framework with a focus on semi-parametric regression
long_description = file: README.md
long_description_content_type = text/markdown
url = https://liesel-project.org
author = Paul Wiemann, Hannes Riebl, Johannes Brachem, Gianmarco Callegher
keywords = statistics, machine-learning
license = MIT
classifiers =
    License :: OSI Approved :: MIT License
    Programming Language :: Python :: 3
    Programming Language :: Python :: 3.10

[options]
packages = find:
python_requires = >=3.10
install_requires =
    arviz>=0.15
    blackjax>=1.0
    deprecated>=1.2
    dill>=0.3
<<<<<<< HEAD
    jax>=0.4.1
    jaxlib>=0.4.1
=======
    jax>=0.4.1,<0.5.0
    jaxlib>=0.4.1,<0.5.0
>>>>>>> 6f251813
    matplotlib>=3.5
    networkx>=2.6
    numpy>=1.22,!=1.24.0,<2.0
    pandas>=1.4
    scipy>=1.8.0
    seaborn>=0.13
    tensorflow-probability>=0.17
    tqdm>=4.62
    optax>=0.1.7

[options.extras_require]
dev =
    black
    flake8
    isort
    mypy
    myst-nb>=1.0.0
    pre-commit
    pytest
    pytest-cov
    pyupgrade
    sphinx>=7.2.6
    sphinx-autodoc-typehints>=1.19
    pydata-sphinx-theme
    sphinx-book-theme>=1.1.0
    sphinx-copybutton>=0.5
    sphinx-remove-toctrees>=0.0.3
    types-deprecated
    rtds-action
pymc =
    pymc>=5.9

[options.packages.find]
include = liesel*

[flake8]
per-file-ignores = __init__.py:F401
# make flake8 compatible with black
max-line-length = 88
extend-ignore = E203<|MERGE_RESOLUTION|>--- conflicted
+++ resolved
@@ -21,13 +21,8 @@
     blackjax>=1.0
     deprecated>=1.2
     dill>=0.3
-<<<<<<< HEAD
-    jax>=0.4.1
-    jaxlib>=0.4.1
-=======
     jax>=0.4.1,<0.5.0
     jaxlib>=0.4.1,<0.5.0
->>>>>>> 6f251813
     matplotlib>=3.5
     networkx>=2.6
     numpy>=1.22,!=1.24.0,<2.0
