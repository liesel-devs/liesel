from __future__ import annotations

import logging
from collections.abc import Callable
from dataclasses import dataclass, field
from typing import TYPE_CHECKING, Any, Literal, ParamSpec, Protocol, assert_never

import tensorflow_probability.substrates.jax.distributions as tfd

from .builder import EngineBuilder
from .interface import LieselInterface
from .types import Array, JitterFunctions, Kernel, KeyArray

if TYPE_CHECKING:
    from liesel.model import Model, Var


logger = logging.getLogger(__name__)


<<<<<<< HEAD
class JitterMethod(Enum):
    """
    Enum representing the way how jitter to be applied to a variable.

    Attributes
    ----------
    NONE
        No jitter is applied.
    ADDITIVE
        Additive jitter is applied.
    MULTIPLICATIVE
        Multiplicative jitter is applied.
    REPLACEMENT
        Value is replaced when jitter is applied.
    """

    NONE = 0
    ADDITIVE = 1
    MULTIPLICATIVE = 2
    REPLACEMENT = 3


class KwargsStrategy(Enum):
    """
    Enum representing the strategy for ensuring consistency of kernel keyword arguments.

    Attributes
    ----------
    SINGLE_KWARGS
        Kernel keyword arguments within a group must be specified on a single
        :class:`.MCMCSpec`.
    COMPARE_KEYS
        Kernel keyword arguments within a group can be specified on multiple
        :class:`.MCMCSpec` instances, but must  have the same keys. This option is
        dangerous, because it will not ensure that the *values* associated with the keys
        are consistent. Silently, only the last seen value will be used.
    """

    SINGLE_KWARGS = 0
    COMPARE_KEYS = 1


=======
>>>>>>> fabce813
@dataclass
class LieselMCMC:
    """
    Manages the setup of MCMC specifications for a Liesel model.

    Parameters
    ----------
    model
        The Liesel model object containing the variables and their inference \
        specifications.
    which
        A named inference configuration to use. If None, the default inference \
        attached to each variable is used.
    kwargs_strategy
        How keyword arguments are handled for kernels in a group. Can be one of:
        ``KwargsStrategy.SINGLE_KWARGS``: Keyword arguments are defined on only one
        :class:`.MCMCSpec` object (default).
        ``KwargsStrategy.COMPARE_KEYS``: Kernel keyword arguments within a group can
        be specified on multiple :class:`.MCMCSpec` instances, but must  have the same
        keys. This option is dangerous, because it will not ensure that the *values*
        associated with the keys are consistent. Silently, only the last seen value
        will be used.
    """

    model: Model
    which: str | None = None
    kwargs_strategy: KwargsStrategy = KwargsStrategy.SINGLE_KWARGS

    def get_spec(self, var: Var) -> MCMCSpec | None:
        """
        Retrieve the MCMC specification for a given variable.

        Parameters
        ----------
        var
            The model variable for which to get the MCMC specification.

        Returns
        -------
        The MCMC specification if available, otherwise None.

        Raises
        ------
        ValueError
            If the inference attached to the variable is not of type ``MCMCSpec``.
        """
        inference = var.get_inference(self.which)
        if inference is None:
            return inference

        if not isinstance(inference, MCMCSpec):
            raise ValueError(
                f"Attribute 'inference' of variable {var} is of type"
                f" {type(inference)}, but expected type '{MCMCSpec}'."
            )
        return inference

    def get_kernel_groups(self) -> dict[str, _KernelGroup]:
        """
        Collect and organize model variables into kernel groups.

        Returns
        -------
        A dictionary mapping group names or variable names to their corresponding \
        kernel group specifications.

        Raises
        ------
        ValueError
            If variables in the same kernel group have inconsistent kernels or kernel \
            arguments.
        """
        vars_ = self.model.vars
        kernel_groups: dict[str, _KernelGroup] = {}

        for name, var in vars_.items():
            inference = self.get_spec(var)

            if not inference:
                continue

            group_name = inference.kernel_group

            if group_name is None:
                kernel_groups[name] = _KernelGroup(
                    kernel=inference.kernel,
                    kwargs=inference.kernel_kwargs,
                    position_keys=[name],
                )

            elif group_name in kernel_groups:
                group = kernel_groups[group_name]
                same_kernel = group.kernel is inference.kernel
                if not same_kernel:
                    raise ValueError(
                        "Found incoherent kernel classes for kernel group"
                        f" {group_name}."
                    )

                if not group.kwargs:
                    group.kwargs = inference.kernel_kwargs
                elif inference.kernel_kwargs:
                    if self.kwargs_strategy == KwargsStrategy.SINGLE_KWARGS:
                        raise ValueError(
                            "When using "
                            f"{self.kwargs_strategy=}, "
                            "only one spec within each group is allowed to "
                            "define kernel keyword arguments, but we found multiple."
                        )
                    elif self.kwargs_strategy == KwargsStrategy.COMPARE_KEYS:
                        if not list(group.kwargs) == list(inference.kernel_kwargs):
                            raise ValueError(
                                "Found incoherent kernel keyword arguments for "
                                f"kernel group {group_name}: {list(group.kwargs)} "
                                f"!= {list(inference.kernel_kwargs)}"
                            )
                    else:
                        raise ValueError(f"{self.kwargs_strategy=} not defined.")

                group.position_keys.append(name)

            else:
                kernel_groups[group_name] = _KernelGroup(
                    kernel=inference.kernel,
                    kwargs=inference.kernel_kwargs,
                    position_keys=[name],
                )

        return kernel_groups

    def get_kernel_list(self) -> list[Kernel]:
        """
        Construct the list of MCMC kernels from kernel groups.

        Returns
        -------
        A list of initialized kernel instances ready to be added to the MCMC engine.
        """
        kernel_groups = self.get_kernel_groups()
        kernel_list = [
            g.kernel(g.position_keys, **g.kwargs)  # type: ignore
            for g in kernel_groups.values()
        ]
        return kernel_list

    def get_jitter_functions(self) -> JitterFunctions:
        """
        Collect jitter functions for model variables that define a jitter distribution.

        Returns
        -------
        A dictionary mapping variable names to their jitter application functions.
        """
        jitter_functions: JitterFunctions = {}
        for name, var in self.model.vars.items():
            inference = self.get_spec(var)
            if inference is not None and inference.jitter_dist is not None:
                jitter_functions[name] = inference.apply_jitter

        return jitter_functions

    def get_engine_builder(
        self,
        seed: int,
        num_chains: int,
        apply_jitter: bool = True,
    ) -> EngineBuilder:
        """
        Create and configure an `EngineBuilder` for MCMC sampling.

        Parameters
        ----------
        seed
            Random seed for reproducibility.
        num_chains
            Number of MCMC chains.
        apply_jitter
            Whether to apply jitter to the initial states, by default True.

        Returns
        -------
        EngineBuilder
            A configured ``EngineBuilder`` instance.
        """
        eb = EngineBuilder(seed=seed, num_chains=num_chains)
        eb.set_model(LieselInterface(self.model))
        eb.set_initial_values(self.model.state)

        for kernel in self.get_kernel_list():
            eb.add_kernel(kernel)

        if apply_jitter:
            eb.set_jitter_fns(self.get_jitter_functions())

        return eb


@dataclass
class _KernelGroup:
    kernel: Callable[..., Kernel]
    kwargs: dict[str, Any] = field(default_factory=dict)
    position_keys: list[str] = field(default_factory=list)


P = ParamSpec("P")


class KernelFactory(Protocol[P]):
    """Create a kernel instance based on the provided position keys and arguments."""

    def __call__(
        self, position_keys: list[str], *args: P.args, **kwargs: P.kwargs
    ) -> Kernel: ...


@dataclass
class MCMCSpec:
    """
    Specification for the MCMC kernel and optional jitter distribution associated with a
    model variable.

    Parameters
    ----------
    kernel
        A KernelFactory that returns a ``Kernel`` instance when provided with position
        keys and keyword arguments.
    kernel_kwargs
        Additional keyword arguments to be passed to the kernel callable.
    kernel_group
        Name of the kernel group this variable belongs to. Variables in the same group \
        must share the same kernel type and arguments.
    jitter_dist
        A TensorFlow Probability distribution used to apply random jitter to the \
        initial value of the variable.
    jitter_method
        The type of jitter to be applied. This can be one of the following:
        - `none`: No jitter is applied.
        - `additive`: Additive jitter is applied.
        - `multiplicative`: Multiplicative jitter is applied.
        - `replacement`: Value is replaced when jitter is applied.
    """

    def __post_init__(self) -> None:
        if self.jitter_method not in self._JITTER_METHODS:
            raise ValueError(
                f"Invalid jitter method: {self.jitter_method}. "
                f"Expected one of {self._JITTER_METHODS}."
            )

    _JITTER_METHODS = ["additive", "multiplicative", "replacement"]

    kernel: KernelFactory
    kernel_kwargs: dict[str, Any] = field(default_factory=dict)
    kernel_group: str | None = None
    jitter_dist: tfd.Distribution | None = None
    jitter_method: Literal["additive", "multiplicative", "replacement"] = "additive"

    def apply_jitter(self, seed: KeyArray, value: Array) -> Array:
        """
        Apply random jitter to a given value using the specified jitter distribution.

        If a jitter distribution is set, a random sample from the distribution is added
        to the original value. If no jitter distribution is set, the original value is
        returned unchanged.

        Parameters
        ----------
        seed
            A PRNG key used for random sampling.
        value
            The value to which jitter should be applied.

        Returns
        -------
        The jittered value with the same shape as the input.
        """
        if self.jitter_dist is None:
            return value

        # check compatibility of shapes
        if (
            self.jitter_dist.batch_shape + self.jitter_dist.event_shape != value.shape
        ) and (
            self.jitter_dist.batch_shape.rank + self.jitter_dist.event_shape.rank > 0
        ):
            raise ValueError(
                f"Jitter distribution shapes "
                f"(batch shape {self.jitter_dist.batch_shape} "
                f"and event shape {self.jitter_dist.event_shape}) "
                f"do not match variable shape {value.shape}."
            )
        sample_shape = (
            value.shape
            if self.jitter_dist.batch_shape + self.jitter_dist.event_shape == ()
            else ()
        )

        jitter = self.jitter_dist.sample(sample_shape=sample_shape, seed=seed)

        match self.jitter_method:
            case "additive":
                value = value + jitter
            case "multiplicative":
                value = value * jitter
            case "replacement":
                value = jitter
            case _:
                assert_never(self.jitter_method)

        return value<|MERGE_RESOLUTION|>--- conflicted
+++ resolved
@@ -18,51 +18,6 @@
 logger = logging.getLogger(__name__)
 
 
-<<<<<<< HEAD
-class JitterMethod(Enum):
-    """
-    Enum representing the way how jitter to be applied to a variable.
-
-    Attributes
-    ----------
-    NONE
-        No jitter is applied.
-    ADDITIVE
-        Additive jitter is applied.
-    MULTIPLICATIVE
-        Multiplicative jitter is applied.
-    REPLACEMENT
-        Value is replaced when jitter is applied.
-    """
-
-    NONE = 0
-    ADDITIVE = 1
-    MULTIPLICATIVE = 2
-    REPLACEMENT = 3
-
-
-class KwargsStrategy(Enum):
-    """
-    Enum representing the strategy for ensuring consistency of kernel keyword arguments.
-
-    Attributes
-    ----------
-    SINGLE_KWARGS
-        Kernel keyword arguments within a group must be specified on a single
-        :class:`.MCMCSpec`.
-    COMPARE_KEYS
-        Kernel keyword arguments within a group can be specified on multiple
-        :class:`.MCMCSpec` instances, but must  have the same keys. This option is
-        dangerous, because it will not ensure that the *values* associated with the keys
-        are consistent. Silently, only the last seen value will be used.
-    """
-
-    SINGLE_KWARGS = 0
-    COMPARE_KEYS = 1
-
-
-=======
->>>>>>> fabce813
 @dataclass
 class LieselMCMC:
     """
@@ -78,9 +33,9 @@
         attached to each variable is used.
     kwargs_strategy
         How keyword arguments are handled for kernels in a group. Can be one of:
-        ``KwargsStrategy.SINGLE_KWARGS``: Keyword arguments are defined on only one
+        ``"single_kwargs"``: Keyword arguments are defined on only one
         :class:`.MCMCSpec` object (default).
-        ``KwargsStrategy.COMPARE_KEYS``: Kernel keyword arguments within a group can
+        ``"compare_keys"``: Kernel keyword arguments within a group can
         be specified on multiple :class:`.MCMCSpec` instances, but must  have the same
         keys. This option is dangerous, because it will not ensure that the *values*
         associated with the keys are consistent. Silently, only the last seen value
@@ -89,7 +44,7 @@
 
     model: Model
     which: str | None = None
-    kwargs_strategy: KwargsStrategy = KwargsStrategy.SINGLE_KWARGS
+    kwargs_strategy: Literal["single_kwargs", "compare_keys"] = "single_kwargs"
 
     def get_spec(self, var: Var) -> MCMCSpec | None:
         """
