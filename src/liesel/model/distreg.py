"""
Distributional regression.
"""

from __future__ import annotations

import warnings
from collections import defaultdict

import jax.numpy as jnp
import jax.random
import numpy as np
import tensorflow_probability.substrates.jax.distributions as tfd

from liesel.distributions import MultivariateNormalDegenerate
from liesel.goose import EngineBuilder, GibbsKernel, IWLSKernel
from liesel.goose.mcmc_spec import LieselMCMC, MCMCSpec
from liesel.option import Option

from .model import GraphBuilder, Model
from .nodes import Array, Bijector, Dist, Distribution, Group, NodeState, Var

matrix_rank = np.linalg.matrix_rank


class DistRegBuilder(GraphBuilder):
    """A model builder for distributional regression models."""

    def __init__(self) -> None:
        super().__init__()

        self._smooths: dict[str, list[Var]] = defaultdict(list)
        self._distributional_parameters: dict[str, Var] = {}
        self._predictors: dict[str, Var] = {}
        self._response: Option[Var] = Option(None)

    @property
    def response(self) -> Var:
        """The response node."""
        return self._response.expect(f"No response in {repr(self)}")

    def _smooth_name(self, name: str | None, predictor: str, prefix: str) -> str:
        """Generates a name for a smooth if the ``name`` argument is ``None``."""

        other_smooths = self._smooths[predictor]
        other_names = [node.name for node in other_smooths if node.name]
        prefix = predictor + "_" + prefix
        counter = 0

        while prefix + str(counter) in other_names:
            counter += 1

        if not name:
            name = prefix + str(counter)

        if name in other_names:
            raise RuntimeError(
                f"Smooth {repr(name)} already exists in {repr(self)} "
                f"for predictor {repr(predictor)}"
            )

        return name

    def add_p_smooth(
        self,
        X: Array,
        m: float,
        s: float,
        predictor: str,
        name: str | None = None,
    ) -> DistRegBuilder:
        """
        Adds a parametric smooth to the model builder.

        Parameters
        ----------
        X
            The design matrix.
        m
            The mean of the Gaussian prior.
        s
            The standard deviation of the Gaussian prior.
        predictor
            The name of the predictor to add the smooth to.
        name
            The name of the smooth.
        """

        if predictor not in self._distributional_parameters:
            raise RuntimeError(
                f"No predictor '{predictor}' found. You need to add this predictor to"
                " the builder first."
            )

        name = self._smooth_name(name, predictor, "p")

        X_var = Var.new_obs(X, name=name + "_X")
        m_var = Var.new_value(m, name=name + "_m")
        s_var = Var.new_value(s, name=name + "_s")

        beta = np.zeros(np.shape(X)[-1], np.float32)
        beta_distribution = Dist(tfd.Normal, loc=m_var, scale=s_var)
        beta_var = Var.new_param(beta, beta_distribution, name + "_beta")

        smooth_var = Var.new_calc(jnp.dot, X_var, beta_var, name=name)
        self._smooths[predictor].append(smooth_var)

        predictor_var = self._predictors[predictor]
        predictor_var.value_node.add_inputs(smooth_var)

        group = Group(name, smooth=smooth_var, beta=beta_var, X=X_var, m=m_var, s=s_var)
        self.add_groups(group)

        # inference specifications
        beta_var.inference = MCMCSpec(
            IWLSKernel,
            jitter_dist=tfd.Uniform(
                low=-2.0,
                high=2.0,
            ),
            jitter_method="additive",
        )

        return self

    def add_np_smooth(
        self,
        X: Array,
        K: Array,
        a: float,
        b: float,
        predictor: str,
        name: str | None = None,
    ) -> DistRegBuilder:
        """
        Adds a non-parametric smooth to the model builder.

        Parameters
        ----------
        X
            The design matrix.
        K
            The penalty matrix.
        a
            The a, :math:`\\alpha` or concentration parameter of the inverse gamma
            prior.
        b
            The b, :math:`\\beta` or scale parameter of the inverse gamma prior.
        predictor
            The name of the predictor to add the smooth to.
        name
            The name of the smooth.
        """
        name = self._smooth_name(name, predictor, "np")

        X_var = Var.new_obs(X, name=name + "_X")
        K_var = Var.new_value(K, name=name + "_K")
        a_var = Var.new_value(a, name=name + "_a")
        b_var = Var.new_value(b, name=name + "_b")

        rank_var = Var.new_value(float(matrix_rank(K)), name=name + "_rank")
        tau2_distribution = Dist(tfd.InverseGamma, concentration=a_var, scale=b_var)
        tau2_var = Var.new_param(10000.0, tau2_distribution, name + "_tau2")

        beta = np.zeros(np.shape(X)[-1], np.float32)
        beta_distribution = Dist(
            MultivariateNormalDegenerate.from_penalty,
            loc=0.0,
            var=tau2_var,
            pen=K_var,
            rank=rank_var,
        )
        beta_var = Var.new_param(beta, beta_distribution, name + "_beta")

        smooth_var = Var.new_calc(jnp.dot, X_var, beta_var, name=name)
        self._smooths[predictor].append(smooth_var)

        predictor_var = self._predictors[predictor]
        predictor_var.value_node.add_inputs(smooth_var)

        group = Group(
            name,
            smooth=smooth_var,
            beta=beta_var,
            tau2=tau2_var,
            rank=rank_var,
            X=X_var,
            K=K_var,
            a=a_var,
            b=b_var,
        )

        # inference specifications
        beta_var.inference = MCMCSpec(
            IWLSKernel,
            jitter_dist=tfd.Uniform(
                low=jnp.full_like(beta_var.value, -2.0),
                high=2.0,
            ),
            jitter_method="additive",
        )

        tau2_var.inference = MCMCSpec(
            lambda position_keys, group: tau2_gibbs_kernel(group),
            kernel_kwargs={"group": group},
            jitter_dist=tfd.TruncatedNormal(
                loc=jnp.full_like(tau2_var.value, 0.0),
                scale=jnp.full_like(tau2_var.value, 1.0),
                low=0.0,
                high=1e2,
            ),
            jitter_method="replacement",
        )

        self.add_groups(group)

        return self

    def add_predictor(self, name: str, inverse_link: type[Bijector]) -> DistRegBuilder:
        """
        Adds a predictor to the model builder.

        Parameters
        ----------
        name
            The name of the parameter of the response distribution. Must match the name
            of the parameter of the TFP distribution.
        inverse_link
            The inverse link mapping the regression predictor to the parameter of the
            response distribution. Either a string identifying a TFP bijector, or
            alternatively, a TFP-compatible bijector class. If a class is provided
            instead of a string, the user needs to make sure it uses the right NumPy
            implementation.
        """
        if self.response is None:
            raise RuntimeError("No response found. Add a response first.")

        predictor_var = Var.new_calc(
            lambda *args, **kwargs: sum(args) + sum(kwargs.values()), name=name + "_pdt"
        )

        parameter_var = Var.new_calc(inverse_link().forward, predictor_var, name=name)

        self._predictors[name] = predictor_var
        self._distributional_parameters[name] = parameter_var

        dist_node = self.response.dist_node
        dist_node.set_inputs(**self._distributional_parameters)  # type: ignore

        self.add(predictor_var, parameter_var)
        return self

    def add_response(
        self, response: Array, distribution: type[Distribution]
    ) -> DistRegBuilder:
        """
        Adds the response to the model builder.

        Parameters
        ----------
        response
            The response vector or matrix.
        distribution
            The conditional distribution of the response variable. Either a string
            identifying a TFP distribution, or alternatively, a TFP-compatible
            distribution class. If a class is provided instead of a string, the user
            needs to make sure it uses the right NumPy implementation.
        """

        response_var = Var.new_obs(response, Dist(distribution), "response")
        self._response = Option(response_var)
        self.add(response_var)

        return self


def tau2_gibbs_kernel(group: Group) -> GibbsKernel:
    """Builds a Gibbs kernel for a smoothing parameter with an inverse gamma prior."""
    position_key = group["tau2"].name

    def transition(prng_key, model_state: dict[str, NodeState]):
        a_prior = group.value_from(model_state, "a")
        rank = group.value_from(model_state, "rank")

        a_gibbs = jnp.squeeze(a_prior + 0.5 * rank)

        b_prior = group.value_from(model_state, "b")
        beta = group.value_from(model_state, "beta")
        K = group.value_from(model_state, "K")

        b_gibbs = jnp.squeeze(b_prior + 0.5 * (beta @ K @ beta))

        draw = b_gibbs / jax.random.gamma(prng_key, a_gibbs)

        return {position_key: draw}

    return GibbsKernel([position_key], transition)


def dist_reg_mcmc(
    model: Model,
    seed: int,
    num_chains: int,
<<<<<<< HEAD
=======
    apply_jitter: bool = True,
>>>>>>> 1577ae27
) -> EngineBuilder:
    """
    Configures an :class:`~.goose.EngineBuilder` for a distributional regression model.

    The EngineBuilder uses a Metropolis-in-Gibbs MCMC algorithm with an
    :class:`~.goose.IWLSKernel` for the regression coefficients and a
    :class:`~.goose.GibbsKernel` for the smoothing parameters for a distributional
    regression model.

    Parameters
    ----------
    model
        A model built with a :class:`.DistRegBuilder`.
    seed
        The PRNG seed for the engine builder.
    num_chains
        The number of chains to be sampled.
<<<<<<< HEAD
=======
    apply_jitter
        If ``False``, disables the jittering of the initial distributions regardless of
        the configuration in the variables inference configuration (see
        :class:`~.goose.MCMCSpec`).
>>>>>>> 1577ae27
    """

    lslmcmc = LieselMCMC(model)

    builder = lslmcmc.get_engine_builder(
        seed=seed,
        num_chains=num_chains,
<<<<<<< HEAD
        apply_jitter=True,
=======
        apply_jitter=apply_jitter,
>>>>>>> 1577ae27
    )

    var_names = [var.name for var in model.parameters.values()]
    var_names_in_kernels = [
        name for kernel in builder.kernels for name in kernel.position_keys
    ]

    vars_with_no_kernels = set(var_names) - set(var_names_in_kernels)
    if vars_with_no_kernels:
        warnings.warn(
            f"The following parameters are not associated with any kernel: "
            f"{vars_with_no_kernels}",
            UserWarning,
        )

    return builder<|MERGE_RESOLUTION|>--- conflicted
+++ resolved
@@ -301,10 +301,7 @@
     model: Model,
     seed: int,
     num_chains: int,
-<<<<<<< HEAD
-=======
     apply_jitter: bool = True,
->>>>>>> 1577ae27
 ) -> EngineBuilder:
     """
     Configures an :class:`~.goose.EngineBuilder` for a distributional regression model.
@@ -322,13 +319,10 @@
         The PRNG seed for the engine builder.
     num_chains
         The number of chains to be sampled.
-<<<<<<< HEAD
-=======
     apply_jitter
         If ``False``, disables the jittering of the initial distributions regardless of
         the configuration in the variables inference configuration (see
         :class:`~.goose.MCMCSpec`).
->>>>>>> 1577ae27
     """
 
     lslmcmc = LieselMCMC(model)
@@ -336,11 +330,7 @@
     builder = lslmcmc.get_engine_builder(
         seed=seed,
         num_chains=num_chains,
-<<<<<<< HEAD
-        apply_jitter=True,
-=======
         apply_jitter=apply_jitter,
->>>>>>> 1577ae27
     )
 
     var_names = [var.name for var in model.parameters.values()]
