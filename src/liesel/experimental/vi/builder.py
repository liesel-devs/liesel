from typing import Any

import jax.numpy as jnp
import optax
import tensorflow_probability.substrates.jax.bijectors as tfb
from jax.typing import ArrayLike
from tensorflow_probability.substrates import jax as tfp
from tensorflow_probability.substrates.jax.distributions import (
    Distribution as TfpDistribution,
)

from .interface import LieselInterface
from .optimizer import Optimizer

tfd = tfp.distributions


class OptimizerBuilder:
    """The :class:`.OptimizerBuilder` is used to construct an Optimizer for stochastic
    variational inference.

    .. rubric:: Workflow

    The general workflow usually looks something like this:

    #. Create a builder with :class:`.OptimizerBuilder`.
    #. Optionally set the optimization parameters (e.g., number of epochs,
    #  sample size, batch size).
    #. Create an instance of the model interface with :class:`.LieselInterface`
       and set it with :meth:`.set_model`.
    #. Add latent variables with :meth:`.add_variational_dist`.
    #. Build an :class:`~.optimizer.Optimizer` with :meth:`.build`.
    #. Run optimization using :meth:`.fit`.

    Optionally, you can also:

    - Specify fixed distribution parameters and optimizer chains
      for each latent variable.

    Parameters
    ----------
    seed : int
        Random seed used for reproducibility and for jittering initial values. Based on
        jax.random.PRNGKey, so it should be a non-negative integer.
    n_epochs : int
        Number of epochs to run the optimization.
    S : int
        Number of samples used in the variational estimation.
    patience_tol : float, optional
        Tolerance for early stopping based on ELBO improvements.
    window_size : int, optional
        Number of epochs to wait before early stopping if no improvement occurs.
    batch_size : int, optional
        Batch size used during optimization for subsetting the data; if None,
        the full dataset is used.

    See Also
    --------
    ~.optimizer.Optimizer : The Optimizer constructed by this builder.
    ~.interface.LieselInterface : Interface for the model.
    ~.optax.GradientTransformation : The optimizer chain transformation.

    Examples
    --------
    **Adding latent variables**

    In this example, we add a univariate latent variable for `sigma_sq` and another for
    `b` using separate calls to :meth:`.add_variational_dist` (Mean-Field).

    >>> import jax.numpy as jnp
    >>> import optax
    >>> import tensorflow_probability.substrates.jax.bijectors as tfb
    >>> from tensorflow_probability.substrates import jax as tfp
    >>> tfd = tfp.distributions
    >>>
    >>> import liesel.model as lsl
    >>> from liesel.experimental.vi import OptimizerBuilder, LieselInterface
    >>>
    >>> key = jax.random.PRNGKey(0)
    >>> X = jax.random.normal(key, (100, 4))
    >>> true_b = jnp.array([1.0, -2.0, 0.5, 3.0])
    >>> y = X @ true_b + jax.random.normal(key, (100,)) * 0.5
    >>>
    >>> # Set up a minimal model.
    >>> X_m = lsl.Var.new_obs(X, name="X_m")
    >>> dist_b = lsl.Dist(tfd.Normal, loc=0.0, scale=10.0)
    >>> b = lsl.Var.new_param(jnp.array([10.0, 10.0, 10.0, 10.0]), dist_b, name="b")
    >>> def linear_model(X, b):
    ...     return X @ b
    >>>
    >>> mu = lsl.Var.new_calc(linear_model, X=X_m, b=b, name="mu")
    >>>
    >>> a = lsl.Var.new_value(0.001, name="a")
    >>> b_var_dist = lsl.Var.new_value(0.001, name="b_var_dist")
    >>>
    >>> sigma_sq_dist = lsl.Dist(tfd.InverseGamma, concentration=a, scale=b_var_dist)
    >>> sigma_sq = lsl.Var.new_param(1.0, sigma_sq_dist, name="sigma_sq")
    >>> log_sigma_sq = sigma_sq.transform()
    >>>
    >>> # sigma = lsl.Var.new_calc(jnp.sqrt, sigma_sq, name="sigma")
    >>>
    >>> y_dist = lsl.Dist(tfd.Normal, loc=mu, scale=sigma_sq)
    >>> y_m = lsl.Var.new_obs(y, y_dist, name="y_m")
    >>>
    >>> gb = lsl.GraphBuilder().add(y_m)
    >>> gb.plot_vars()
    >>>
    >>> model = gb.build_model()
    >>> # Initialize the builder.
    >>> builder = OptimizerBuilder(
    ...     seed=0,
    ...     n_epochs=10000,
    ...     S=32,
    ...     patience_tol=0.001,
    ...     window_size=100,
    ... )
    >>> # Set up the model interface.
    >>> interface = LieselInterface(model)
    >>> builder.set_model(interface)
    >>>
    >>> # Define optimizer chains.
    >>> optimizer_chain1 = optax.chain(optax.clip(1), optax.adam(learning_rate=0.001))
    >>> optimizer_chain2 = optax.chain(optax.clip(1), optax.adam(learning_rate=0.001))
    >>> # Add a univariate latent variable for sigma_sq.
    >>> builder.add_variational_dist(
    ...     ["sigma_sq_transformed"],
    ...     dist_class=tfd.Normal,
    ...     variational_params={"loc": 1.0, "scale": 0.5},
    ...     optimizer_chain=optimizer_chain1,
    ...     variational_param_bijectors={
    ...         "loc": tfb.Identity(),
    ...         "scale": tfb.Softplus(),
    ...     },
    ... )
    >>> # Add a univariate latent variable for b.
    >>> builder.add_variational_dist(
    ...     ["b"],
    ...     dist_class=tfd.Normal,
    ...     variational_params={"loc": jnp.zeros(4), "scale": jnp.ones(4)},
    ...     optimizer_chain=optimizer_chain2,
    ... )
    >>> # Build and run the optimizer.
    >>> optimizer = builder.build()
    >>> optimizer.fit()
    """

    def __init__(
        self,
        seed: int = 0,
        n_epochs: int = 10_000,
        S: int = 32,
        patience_tol: float | None = None,
        window_size: int | None = None,
        batch_size: int | None = None,
    ) -> None:
        self.seed = seed
        self.n_epochs = n_epochs
        self.patience_tol = patience_tol
        self.window_size = window_size
        self.batch_size = batch_size
        self.S = S
        self._model_interface: LieselInterface | None = None
        self.latent_variables: list[dict[str, Any]] = []

    def set_model(self, interface: LieselInterface) -> None:
        """Set the model interface for the optimizer.

        Parameters
        ----------
        interface
            An instance that provides access to the model.
        """
        self._model_interface = interface

    def _validate_latent_variable_keys(
        self,
        dist_class: type[TfpDistribution],
        parameter_bijectors: dict[str, tfb.Bijector] | None = None,
        variational_params: dict[str, float] | None = None,
    ) -> None:
        """Validate that custom keys are unique and match the distribution parameters.

        All keys supplied in ``parameter_bijectors`` and ``variational_params`` must be
<<<<<<< HEAD
        unique (within their respective dictionaries) **and** belong to the set of
        valid parameter names returned by ``dist_class.parameter_properties().keys()``.
        A ``ValueError`` is raised if any requirement is violated.
=======
        unique (within their respective dictionaries) **and** belong to the set of valid
        parameter names returned by
        ``dist_class.parameter_properties().keys()``.  A ``ValueError`` is raised
        if any requirement is violated.
>>>>>>> d65a4c6f

        Parameters
        ----------
        dist_class
            TensorFlow Probability distribution class (e.g., ``tfd.Normal``).
        parameter_bijectors
            Optional user-supplied bijectors. If ``None`` (default), no custom
            bijectors are used.
        variational_params
            Optional initial variational parameters. If ``None`` (default), no
            initial parameters are provided.

        Raises
        ------
        ValueError
            If duplicate keys are found or if a key is not a valid parameter
            of ``dist_class``.
        """
        valid_keys = set(dist_class.parameter_properties().keys())

        def _check(name: str, mapping: dict[str, Any] | None) -> None:
            if mapping is not None:
                invalid = set(mapping) - valid_keys
                if invalid:
                    raise ValueError(
                        f"Invalid key(s) in '{name}': {invalid}. "
                        f"Valid keys are: {valid_keys}."
                    )

        _check("parameter_bijectors", parameter_bijectors)
        _check("variational_params", variational_params)

    def _obtain_parameter_default_bijectors(self, dist_class):
        """Return the default constraining bijectors for all parameters of a
        TensorFlow Probability distribution.

        Parameters
        ----------
        dist_class
            The TensorFlow Probability distribution class (e.g., ``tfd.Normal``).

        Returns
        -------
        dict[str, tfb.Bijector]
            A mapping of parameter names to their default constraining bijectors,
            provided by ``dist_class.parameter_properties()``.
        """
        parameter_properties = dist_class.parameter_properties()
        parameter_names = parameter_properties.keys()
        parameter_default_bijectors = {
            parameter_name: parameter_properties[
                f"{parameter_name}"
            ].default_constraining_bijector_fn()
            for parameter_name in parameter_names
        }
        return parameter_default_bijectors

    def _merge_parameter_bijectors(
        self,
        default_bijectors: dict[str, tfb.Bijector],
        custom_bijectors: dict[str, tfb.Bijector] | None,
    ) -> dict[str, tfb.Bijector]:
        """Merge default and custom parameter bijectors.

        Default bijectors are taken from the distribution’s parameter properties,
        while custom bijectors (if provided) override any defaults for matching
        parameter names.

        Parameters
        ----------
        default_bijectors
            Mapping of parameter names to their default bijectors.
        custom_bijectors
            Optional mapping of parameter names to user-supplied bijectors that
            should replace the defaults.

        Returns
        -------
        dict[str, tfb.Bijector]
            A combined mapping where custom bijectors take precedence.
        """
        merged_dict = default_bijectors | (
            custom_bijectors if custom_bijectors is not None else {}
        )
        return merged_dict

    def _get_latent_var_dims(self, latent_variable_names: list[str]) -> dict[str, int]:
        """Get the dimensionality of each latent variable from the model.

        Parameters
        ----------
        latent_variable_names
            List of latent variable names.

        Returns
        -------
        dict[str, int]
            Mapping from variable names to their dimensionalities.

        Raises
        ------
        KeyError
            If a parameter is not found in the model.
        """
        assert self._model_interface is not None
        model_params = self._model_interface.get_params()

        dims = {}

        for pname in latent_variable_names:
            if pname not in model_params:
                raise KeyError(f"Parameter {pname} not found in model parameters")
            dims[pname] = int(jnp.prod(jnp.array(model_params[pname].shape)))

        return dims

    def _validate_dimensionality(
        self,
        latent_variable_names: list[str],
        event_shape_tensor: ArrayLike,
        variable_dims: dict[str, int],
        batch_shape_tensor: ArrayLike,
        dist_class_name: str,
    ) -> None:
        """Validate that the total dimensions match the event shape.

        Parameters
        ----------
        latent_variable_names
            List of latent variable names.
<<<<<<< HEAD
        event_shape_tensor
            Event shape tensor from distribution.event_shape_tensor().
=======
        event_shape
            Event shape of the variational distribution.
>>>>>>> d65a4c6f
        variable_dims
            Mapping from variable names to their dimensionalities.
        batch_shape_tensor
            Batch shape tensor from distribution.batch_shape_tensor().
        dist_class_name
            Name of the distribution class for error messages.

        Raises
        ------
        NotImplementedError
            If event shape represents a matrix or higher-dimensional array.
        ValueError
            If dimensions don't match the event shape or if batch shape confusion
            is detected.
        """
        # Convert tensors to tuples for the error messages
        event_shape_tuple = (
            tuple(event_shape_tensor.tolist()) if event_shape_tensor.size > 0 else ()
        )
        batch_shape_tuple = (
            tuple(batch_shape_tensor.tolist()) if batch_shape_tensor.size > 0 else ()
        )

        # Check if event shape represents a matrix
        if len(event_shape_tuple) > 1:
            raise NotImplementedError(
                f"Matrix-valued event shapes are not supported.\n"
                f"The initialization of the {dist_class_name} has "
                f"event_shape={event_shape_tuple}.\n"
                f"Currently, only scalar or vector-valued event shapes are "
                f"supported\n"
                f"(event shapes like () or (n,), not shapes like (n, m))."
            )

        # Calculate flattened event shape
        event_shape = (
            int(jnp.prod(event_shape_tensor)) if event_shape_tensor.size > 0 else 1
        )

        total_dim = sum(variable_dims[name] for name in latent_variable_names)

        # Check if dimensions match event shape (All good case)
        if event_shape == total_dim:
            return

        # Get batch size for additional validation
        batch_size = (
            int(jnp.prod(batch_shape_tensor)) if batch_shape_tensor.size > 0 else 0
        )

        # Check for batch shape confusion (Case 1 mistake)
        if batch_size == total_dim and batch_size > 1:
            if len(latent_variable_names) > 1:
                # Multiple variables - show both options
                var_list = ", ".join([f"'{name}'" for name in latent_variable_names])
                raise ValueError(
                    f"Dimension mismatch:\n"
                    f"Total latent variable dim. ({total_dim}) match batch_shape="
                    f"{batch_shape_tuple}, not event_shape={event_shape_tuple}.\n"
                    f"This suggests you're trying to model the variational dist. "
                    f"with batched distributions.\n\n"
                    f"In Liesel VI, use one of these approaches instead:\n\n"
                    f"1) Separate add_variational_dist calls for the respective set "
                    f"of independent latent variables:\n"
                    f"   [{var_list}]\n\n"
                    f"2) Use a multivariate distribution with the desired "
                    f"independence structure:\n"
                    f"   For example, use tfd.MultivariateNormalDiag instead of "
                    f"batched tfd.Normal\n\n"
                    f"Why: Each add_variational_dist call should represent ONE "
                    f"variational distribution."
                )
            else:
                # Single variable - only show multivariate distribution option
                raise ValueError(
                    f"Dimension mismatch:\n"
                    f"Total latent variable dim. ({total_dim}) match batch_shape="
                    f"{batch_shape_tuple}, not event_shape={event_shape_tuple}.\n"
                    f"This suggests you're trying to model the variational dist. "
                    f"with batched distributions.\n\n"
                    f"In Liesel VI, use a multivariate distribution with the desired "
                    f"independence structure:\n"
                    f"For example, use tfd.MultivariateNormalDiag instead of "
                    f"batched tfd.Normal\n\n"
                    f"Why: Each add_variational_dist call should represent ONE "
                    f"variational distribution."
                )

        # General dimension mismatch (Case 2 mistake)
        raise ValueError(
            f"Dimension mismatch:\n"
            f"Total latent variable dim.: {total_dim}\n"
            f"Distribution event_shape: {event_shape_tuple}\n\n"
            f"The total dimensions of your latent variables must match the "
            f"event shape."
        )

    def add_variational_dist(
        self,
        latent_variable_names: list[str],
        dist_class: type[TfpDistribution],
        *,
        variational_params: dict[str, float],
        fixed_distribution_params: dict[str, float] | None = None,
        optimizer_chain: optax.GradientTransformation,
        variational_param_bijectors: dict[str, tfb.Bijector] | None = None,
    ) -> None:
        """Add a latent variable to the optimizer configuration by adding a variational
        distribution for each latent variable independently (Mean-Field Approach).

        The user passed variational parameters (here named ``variational_params``) are
        expected to be in the to the distribution class according space which is the
        constrained space.

        The ``variational_param_bijectors`` can be used to specify bijectors
        for the variational parameters. The expected behaviour is that if the
        user passes a custom bijector, then the forward should be from unconstrained ->
        constrained and the inverse method from constrained -> unconstrained.

<<<<<<< HEAD
        Parameters:
            latent_variable_names (List[str]): List of parameter names.
            dist_class (Callable): Distribution class (e.g., tfd.Normal).
            variational_params (Dict[str, float]): Dictionary containing the
            initial parameters.
            fixed_distribution_params (Optional[Dict[str, float]]): Optional fixed
            parameters for the distribution.
            optimizer_chain (optax.GradientTransformation): Optimizer chain for
            gradient transformations.
            variational_param_bijectors (dict[str, tfb.Bijector] | None) - Optional
            overrides that replace the parameter's default tfp.util.ParameterProperties
            bijector, mapping the parameter from unconstrained to a constrained space.
=======
        Parameters
        ----------
        latent_variable_names
            List of parameter names.
        dist_class
            Distribution class (e.g., ``tfd.Normal``).
        variational_params
            Dictionary containing the initial parameters.
        fixed_distribution_params
            Optional fixed parameters for the distribution.
        optimizer_chain
            Optimizer chain for gradient transformations.
        variational_param_bijectors
            Optional overrides that replace the parameter's default
            ``tfp.util.ParameterProperties`` bijector, mapping the parameter from
            unconstrained to a constrained space.
>>>>>>> d65a4c6f
        """

        if isinstance(latent_variable_names, str):
            latent_variable_names = [latent_variable_names]

        self._validate_latent_variable_keys(
            dist_class, variational_param_bijectors, variational_params
        )

        # Only obtain default bijectors for parameters not provided by the user
        parameter_properties = dist_class.parameter_properties()
        parameter_bijectors = {}

        for param_name in parameter_properties.keys():
            if (
                variational_param_bijectors
                and param_name in variational_param_bijectors
            ):
                # Use user-provided bijector
                parameter_bijectors[param_name] = variational_param_bijectors[
                    param_name
                ]
            else:
                # Use default bijector
                parameter_bijectors[param_name] = parameter_properties[
                    param_name
                ].default_constraining_bijector_fn()

        config = {
            "names": latent_variable_names,
            "dist_class": dist_class,
            "variational_params": variational_params,
            "fixed_distribution_params": fixed_distribution_params,
            "optimizer_chain": optimizer_chain,
            "variational_param_bijectors": parameter_bijectors,
        }

        if len(latent_variable_names) > 1:
            config["full_rank_key"] = "_".join(latent_variable_names)
        else:
            config["full_rank_key"] = latent_variable_names[0]

        distribution = self._validate_and_build_distributions(
            config, latent_variable_names
        )

        # Get shape tensors for validation
        event_shape_tensor = distribution.event_shape_tensor()
        batch_shape_tensor = distribution.batch_shape_tensor()
        dist_class_name = dist_class.__name__

        variable_dims = self._get_latent_var_dims(latent_variable_names)
        config["variable_dims"] = variable_dims
        config["dims_list"] = [int(v) for v in variable_dims.values()]
        dims_list = config["dims_list"]
        if len(dims_list) > 1:
            import numpy as np

            split_indices = list(np.cumsum(dims_list)[:-1])
        else:
            split_indices = []
        config["split_indices"] = split_indices

        # Validate dimensionality with shape tensors
        self._validate_dimensionality(
            latent_variable_names,
            event_shape_tensor,
            variable_dims,
            batch_shape_tensor,
            dist_class_name,
        )

        # Calculate flattened event shape for config after validation
        event_shape = (
            int(jnp.prod(event_shape_tensor)) if event_shape_tensor.size > 0 else 1
        )
        config["event_shape"] = event_shape

        self.latent_variables.append(config)

    def _validate_and_build_distributions(
        self, config: dict[str, Any], latent_variable_names: list[str]
    ) -> TfpDistribution:
        """Validate and build a single variational distribution from configuration.

        This method builds the distribution and validates that it's fully
        reparameterized.

        Parameters
        ----------
        config
            Configuration dictionary for a single latent variable.
        latent_variable_names
            List of latent variable names for error reporting.

        Returns
        -------
        TfpDistribution
            The built and validated distribution object.

        Raises
        ------
        ValueError
            If the distribution cannot be built due to invalid configuration.
        NotImplementedError
            If the distribution is not fully reparameterized.
        """
        try:
            dist_class = config["dist_class"]
            variational_params = config["variational_params"]
            fixed_distribution_params = config.get("fixed_distribution_params", {})
            parameter_bijectors = config.get("variational_param_bijectors", None)

            if parameter_bijectors is not None:
                variational_params_constrained = {}
                for p_name, p_val in variational_params.items():
                    bij = parameter_bijectors.get(p_name)
                    if bij is not None:
                        variational_params_constrained[p_name] = bij.forward(
                            bij.inverse(p_val)
                        )
                    else:
                        variational_params_constrained[p_name] = p_val
            else:
                variational_params_constrained = variational_params

            # Build the distribution
            distribution = dist_class(
                **variational_params_constrained,
                **(
                    fixed_distribution_params
                    if fixed_distribution_params is not None
                    else {}
                ),
            )

            # Validate that the distribution is fully reparameterized
            if distribution.reparameterization_type != tfd.FULLY_REPARAMETERIZED:
                raise NotImplementedError(
                    f"Only fully reparameterized distributions are supported for "
                    f"latent variable(s) {latent_variable_names}. "
                    f"Got reparameterization type: "
                    f"{distribution.reparameterization_type}"
                )

            return distribution

        except Exception as e:
            names = config.get("names", ["unknown"])
            raise ValueError(
                "Failed to build variational distribution for latent variable(s) "
                f"{names}: {str(e)}"
            ) from e

    def build(self) -> Optimizer:
        """Build and return an Optimizer instance based on the current configuration.

        Returns:
            Optimizer: An optimizer configured with the specified model interface and
            latent variables.
        """
        if self._model_interface is None:
            raise ValueError(
                "Model interface not set. Call builder.set_model(...) first."
            )

        latent_variables_dict = {}
        for config in self.latent_variables:
            names = config["names"]
            if len(names) == 1:
                key = names[0]
            else:
                key = "_".join(names)
            latent_variables_dict[key] = config

        return Optimizer(
            seed=self.seed,
            n_epochs=self.n_epochs,
            S=self.S,
            patience_tol=self.patience_tol,
            window_size=self.window_size,
            batch_size=self.batch_size,
            model_interface=self._model_interface,
            latent_variables=latent_variables_dict,
        )<|MERGE_RESOLUTION|>--- conflicted
+++ resolved
@@ -181,16 +181,10 @@
         """Validate that custom keys are unique and match the distribution parameters.
 
         All keys supplied in ``parameter_bijectors`` and ``variational_params`` must be
-<<<<<<< HEAD
-        unique (within their respective dictionaries) **and** belong to the set of
-        valid parameter names returned by ``dist_class.parameter_properties().keys()``.
-        A ``ValueError`` is raised if any requirement is violated.
-=======
         unique (within their respective dictionaries) **and** belong to the set of valid
         parameter names returned by
         ``dist_class.parameter_properties().keys()``.  A ``ValueError`` is raised
         if any requirement is violated.
->>>>>>> d65a4c6f
 
         Parameters
         ----------
@@ -321,13 +315,8 @@
         ----------
         latent_variable_names
             List of latent variable names.
-<<<<<<< HEAD
         event_shape_tensor
             Event shape tensor from distribution.event_shape_tensor().
-=======
-        event_shape
-            Event shape of the variational distribution.
->>>>>>> d65a4c6f
         variable_dims
             Mapping from variable names to their dimensionalities.
         batch_shape_tensor
@@ -447,20 +436,6 @@
         user passes a custom bijector, then the forward should be from unconstrained ->
         constrained and the inverse method from constrained -> unconstrained.
 
-<<<<<<< HEAD
-        Parameters:
-            latent_variable_names (List[str]): List of parameter names.
-            dist_class (Callable): Distribution class (e.g., tfd.Normal).
-            variational_params (Dict[str, float]): Dictionary containing the
-            initial parameters.
-            fixed_distribution_params (Optional[Dict[str, float]]): Optional fixed
-            parameters for the distribution.
-            optimizer_chain (optax.GradientTransformation): Optimizer chain for
-            gradient transformations.
-            variational_param_bijectors (dict[str, tfb.Bijector] | None) - Optional
-            overrides that replace the parameter's default tfp.util.ParameterProperties
-            bijector, mapping the parameter from unconstrained to a constrained space.
-=======
         Parameters
         ----------
         latent_variable_names
@@ -477,7 +452,6 @@
             Optional overrides that replace the parameter's default
             ``tfp.util.ParameterProperties`` bijector, mapping the parameter from
             unconstrained to a constrained space.
->>>>>>> d65a4c6f
         """
 
         if isinstance(latent_variable_names, str):
