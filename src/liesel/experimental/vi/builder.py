--- conflicted
+++ resolved
@@ -181,16 +181,14 @@
         """Validate that custom keys are unique and match the distribution parameters.
 
         All keys supplied in ``parameter_bijectors`` and ``variational_params`` must be
-<<<<<<< HEAD
-        unique (within their respective dictionaries) **and** belong to the set of
-        valid parameter names returned by ``dist_class.parameter_properties().keys()``.
-        A ``ValueError`` is raised if any requirement is violated.
-=======
         unique (within their respective dictionaries) **and** belong to the set of valid
         parameter names returned by
         ``dist_class.parameter_properties().keys()``.  A ``ValueError`` is raised
         if any requirement is violated.
->>>>>>> d65a4c6f
+        All keys supplied in ``parameter_bijectors`` and ``variational_params`` must be
+        unique (within their respective dictionaries) **and** belong to the set of
+        valid parameter names returned by ``dist_class.parameter_properties().keys()``.
+        A ``ValueError`` is raised if any requirement is violated.
 
         Parameters
         ----------
@@ -296,6 +294,7 @@
             If a parameter is not found in the model.
         """
         assert self._model_interface is not None
+        assert self._model_interface is not None
         model_params = self._model_interface.get_params()
 
         dims = {}
@@ -320,14 +319,13 @@
         Parameters
         ----------
         latent_variable_names
+        latent_variable_names
             List of latent variable names.
-<<<<<<< HEAD
+        event_shape
+            Event shape of the variational distribution.
+        variable_dims
         event_shape_tensor
             Event shape tensor from distribution.event_shape_tensor().
-=======
-        event_shape
-            Event shape of the variational distribution.
->>>>>>> d65a4c6f
         variable_dims
             Mapping from variable names to their dimensionalities.
         batch_shape_tensor
@@ -440,6 +438,8 @@
 
         The user passed variational parameters (here named ``variational_params``) are
         expected to be in the to the distribution class according space which is the
+        The user passed variational parameters (here named ``variational_params``) are
+        expected to be in the to the distribution class according space which is the
         constrained space.
 
         The ``variational_param_bijectors`` can be used to specify bijectors
@@ -447,20 +447,6 @@
         user passes a custom bijector, then the forward should be from unconstrained ->
         constrained and the inverse method from constrained -> unconstrained.
 
-<<<<<<< HEAD
-        Parameters:
-            latent_variable_names (List[str]): List of parameter names.
-            dist_class (Callable): Distribution class (e.g., tfd.Normal).
-            variational_params (Dict[str, float]): Dictionary containing the
-            initial parameters.
-            fixed_distribution_params (Optional[Dict[str, float]]): Optional fixed
-            parameters for the distribution.
-            optimizer_chain (optax.GradientTransformation): Optimizer chain for
-            gradient transformations.
-            variational_param_bijectors (dict[str, tfb.Bijector] | None) - Optional
-            overrides that replace the parameter's default tfp.util.ParameterProperties
-            bijector, mapping the parameter from unconstrained to a constrained space.
-=======
         Parameters
         ----------
         latent_variable_names
@@ -477,8 +463,20 @@
             Optional overrides that replace the parameter's default
             ``tfp.util.ParameterProperties`` bijector, mapping the parameter from
             unconstrained to a constrained space.
->>>>>>> d65a4c6f
-        """
+        Parameters:
+            latent_variable_names (List[str]): List of parameter names.
+            dist_class (Callable): Distribution class (e.g., tfd.Normal).
+            variational_params (Dict[str, float]): Dictionary containing the
+            initial parameters.
+            fixed_distribution_params (Optional[Dict[str, float]]): Optional fixed
+            parameters for the distribution.
+            optimizer_chain (optax.GradientTransformation): Optimizer chain for
+            gradient transformations.
+            variational_param_bijectors (dict[str, tfb.Bijector] | None) - Optional
+            overrides that replace the parameter's default tfp.util.ParameterProperties
+            bijector, mapping the parameter from unconstrained to a constrained space.
+        """
+
 
         if isinstance(latent_variable_names, str):
             latent_variable_names = [latent_variable_names]
@@ -520,9 +518,9 @@
         else:
             config["full_rank_key"] = latent_variable_names[0]
 
-        distribution = self._validate_and_build_distributions(
-            config, latent_variable_names
-        )
+        distribution = self._validate_and_build_distributions(config)
+
+        self._validate_fully_reparameterized_dist(distribution, latent_variable_names)
 
         # Get shape tensors for validation
         event_shape_tensor = distribution.event_shape_tensor()
@@ -596,6 +594,9 @@
                 for p_name, p_val in variational_params.items():
                     bij = parameter_bijectors.get(p_name)
                     if bij is not None:
+                        variational_params_constrained[p_name] = bij.forward(
+                            bij.inverse(p_val)
+                        )
                         variational_params_constrained[p_name] = bij.forward(
                             bij.inverse(p_val)
                         )
