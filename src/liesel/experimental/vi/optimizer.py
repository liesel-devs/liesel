--- conflicted
+++ resolved
@@ -92,18 +92,11 @@
         return variational_dists_class
 
     def _init_variational_params(self) -> dict[str, Any]:
-<<<<<<< HEAD
-        """Initialize the variational_params dictionary using unconstrained parameters
-        for optimization. The variational_params dict from builder.py contains
-        constrained parameters; for optimization, we store unconstrained parameters by
-        applying the inverse bijector.
-=======
         """Initialize the variational_params dictionary using unconstrained parameters.
 
         The variational_params dict from builder.py contains constrained parameters;
         for optimization, we store unconstrained parameters by applying the inverse
         bijector.
->>>>>>> d65a4c6f
         """
         variational_params = {}
         for key, config in self.latent_vars_config.items():
@@ -237,17 +230,10 @@
             updates, new_opt_state = self.optimizer.update(
                 grads, opt_state, current_variational_params
             )
-<<<<<<< HEAD
-            new_variational_paramss = optax.apply_updates(
-                current_variational_params, updates
-            )
-            return new_variational_paramss, new_opt_state, loss_val, new_rng_key
-=======
             new_variational_params = optax.apply_updates(
                 current_variational_params, updates
             )
             return new_variational_params, new_opt_state, loss_val, new_rng_key
->>>>>>> d65a4c6f
 
         def epoch_batches(
             variational_params: dict[str, Any],
@@ -323,11 +309,7 @@
 
             Parameters
             ----------
-<<<<<<< HEAD
-            state : tuple
-=======
             state
->>>>>>> d65a4c6f
                 Contains (epoch, variational_params, opt_state, rng_key, best_elbo,
                 window_counter, elbo_array).
 
@@ -410,11 +392,7 @@
 
             Parameters
             ----------
-<<<<<<< HEAD
-            state : tuple
-=======
             state
->>>>>>> d65a4c6f
                 Contains (epoch, variational_params, opt_state, rng_key, best_elbo,
                 window_counter, elbo_array).
 
