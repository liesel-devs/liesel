--- conflicted
+++ resolved
@@ -167,8 +167,5 @@
 # VS Code files
 .vscode/
 
-<<<<<<< HEAD
-=======
 # MacOS
->>>>>>> 348137e1
 .DS_Store