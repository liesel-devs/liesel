# Changelog

All notable changes to this project will be documented in this file.

## [0.2.10] - [unreleased]

<<<<<<< HEAD
- :construction: Fixed spurious warning during model creation (#186, @jobrachem)
=======
- :construction: Update logging setup (#187, @jobrachem)
>>>>>>> 186bc1d9

## [0.2.9] - 2024-04-04

- :construction: Pinned scipy version to <=1.12 (@jobrachem)
- :construction: Handeled error in `liesel.model.model.transform` for duplicated nodes (#167, @GianmarcoCallegher)
- :sparkles: `lsl.Calc` nodes will now try to evaluate their function upon initialization. This can make it much easier to spot errors early. The behavior can be turned off by passing `update_on_init=False`.  (#92, @jobrachem)

## [0.2.8] - 2023-12-03

- :sparkles: Added `NamedTupleInterface` (#151, @wiep)

## [0.2.7] - 2023-11-10

- :sparkles: Large documentation updates! (#149, #146, #145, #143, #135, #134, @jobrachem; #144, #140, @GianmarcoCallegher)
- :sparkles: The method `gs.Summary.error_df()` is now publicly available. (#137, @jobrachem)
- :sparkles: The class `liesel.goose.engine.SamplingResults` is now exported via `liesel.goose`, which means it can be used as `gs.SamplingResults`. (@jobrachem)
- :sparkles: Improved the efficiency of the `liesel.distributions.mvn_degen.MultivariateNormalDegenerate.from_penalty` constructor (#101, @GianmarcoCallegher)
- :sparkles: Added alternative constructor `.from_penalty_smooth` to `MultivariateNormalDegenerate` (#133, @GianmarcoCallegher)
- :construction: Added `observed=True` to a `pd.DataFrame.groupby()` call in `goose/summary_m.py` to silence a warning due to a deprecation in [pandas v2.1.0](https://pandas.pydata.org/docs/whatsnew/v2.1.0.html#deprecations)
- :construction: Renamed `lsl.Param` to `lsl.param` and `lsl.Obs` to `lsl.obs` to reflect the fact that those are functions, not classes. The old names are deprecated and scheduled for removal in v0.4.0. (#130, @jobrachem)
- :construction: Renamed/moved the following symbols. The old names are deprecated and scheduled for removal in v0.4.0. (#136, @jobrachem)
    - `liesel.model.goose.GooseModel` -> (renamed/moved) `liesel.goose.interface.LieselInterface`
    - `liesel.goose.models.DictModel` -> (renamed/moved) `liesel.goose.interface.DictInterface`
    - `liesel.goose.models.DataClassModel` -> (renamed/moved) `liesel.goose.interface.DataclassInterface`
- :construction: Some maintenance updates to stay up to date with dependencies (#147, #141, #102, @GianmarcoCallegher; #139, @wiep; #109, @jobrachem)


## [0.2.5] - 2023-09-28

- :construction: Updated for compatibility with Blackjax 1.0.0 (#100, @wiep & @hriebl)
- :construction: Updated for compatibility with the latest mypy update (#97, @wiep & @hriebl)
- :sparkles: Added functionality for easy setup and customization of initial value jittering (#72, @GianmarcoCallegher & @hriebl)
- :sparkles: Improved error messages in `lsl.Calc.update()` (#84, @jobrachem)
- :construction: Fixed a bug in `gs.plot_param()` (#81, @viktoriussuwandi)
- :construction: Fixed an error in the tutorial on linear regression (#85, @jobrachem)
- :construction: Fixed the display of the plot title in `gs.plot_scatter()` (#98, @hriebl)

## [0.2.4] - 2023-08-18

### What's new?

- :construction: Removed all references to `jax.numpy.DeviceArray` to make Liesel compatible with Jax 0.4.14 (#73, @jobrachem)
- ✨ Added a visual distinction for edges that represent a connection to a variable's distribution or value (#76, @GianmarcoCallegher)
- ✨ Added `ls.Model.simulate()`, which provides a convenient way to draw random samples from a Liesel model using the specified priors. (#70, @hriebl)
- ✨ Added `liesel.model.goose.finite_discrete_gibbs_kernel`, which helps you to automatically set up a `gs.GibbsKernel` for a discrete variable (#64 & #65, @jobrachem and @hriebl)
- ✨ Added an intialization message to `gs.Engine` (#66, @GianmarcoCallegher)

## [0.2.3] - 2023-03-31

### What's new?

- :book: Improved documentation (#47, #48, @jobrachem, @hriebl)
- :sparkles:  Added convert_dtype to graph builder (#50, @hriebl)
- :sparkles: [New overview page](https://docs.liesel-project.org/en/latest/tutorials_overview.html) for tutorials (#62, @jobrachem)
- ✨ [New tutorial](https://docs.liesel-project.org/en/latest/tutorials/md/07-groups.html) on advanced group usage (#63, @jobrachem)
- :sparkles: Added a method to convert sampling results to arviz's inference data (#49, @wiep)
- :construction: Changes `__repr__` for multiple classes in `liesel.model` (#57, @wiep)

## [0.2.2] - 2023-03-08

### What's new?

- :truck: The [tutorials](https://docs.liesel-project.org/en/latest/#tutorials) have been updated to v.0.2.2 and are now part of the documentation (@jobrachem, @wiep, @hriebl, @GianmarcoCallegher)
- :sparkles:  Added [new tutorial](https://docs.liesel-project.org/en/latest/tutorials/md/06-pymc.html) showcasing the interface to PyMC (@GianmarcoCallegher)
- :sparkles: Added node / variable groups (#28, @jobrachem)
- :sparkles: Sampling from the `MultivariateNormalDegenerate` is now possible (#34, @jobrachem)
- :construction: Fixed undefined behaviour in the distreg module (#20, @hriebl)
- :construction: The distreg module will now use variables names as position keys (#22, @hriebl)

[All commits since 0.2.1](https://github.com/liesel-devs/liesel/compare/v0.2.1...v0.2.2)

## [0.2.1] - 2022-12-25

### What's new?

- :swan: Updated the [experimental PyMC interface](https://docs.liesel-project.org/en/v0.2.1/generated/liesel.experimental.pymc.html) for Goose to PyMC 5.0 (@wiep)
- :swan: Fixed a bug with the column dtype being `object` instead of `float` in the MCMC summary (@wiep)

[All commits since 0.2.0](https://github.com/liesel-devs/liesel/compare/v0.2.0...v0.2.1)

## [0.2.0] - 2022-12-09

For this release, the Liesel modeling library has been rewritten from scratch. We are
currently working on updated tutorials explaining the new concepts introduced in v0.2.0
in full detail.

### What's new?

- :girl: Rewrote the Liesel modeling library from scratch, introducing the
  [`Var`](https://docs.liesel-project.org/en/v0.2.0/generated/liesel.model.nodes.Var.html) and the
  [`GraphBuilder`](https://docs.liesel-project.org/en/v0.2.0/generated/liesel.model.model.GraphBuilder.html)
- :girl: Replaced the
  [`SmoothPrior`](https://docs.liesel-project.org/en/v0.1.4/generated/liesel.tfp.jax.distributions.smooth_prior.SmoothPrior.html) TFP distribution with the more general
  [`MultivariateNormalDegenerate`](https://docs.liesel-project.org/en/v0.2.0/generated/liesel.distributions.mvn_degen.MultivariateNormalDegenerate.html)
- :swan: Removed deprecated functionality from the Goose summary modules
- :warning: The import paths have changed:
  - `import liesel.liesel as lsl` :arrow_right: `import liesel.model as lsl`
  - `import liesel.tfp.jax.distributions as lsld` :arrow_right: `import liesel.distributions as lsld`
  - `import liesel.tfp.jax.bijectors as lslb` :arrow_right: `import liesel.bijectors as lslb`

### Contributors

- @hriebl
- @wiep
- @jobrachem
- @GianmarcoCallegher

[All commits since 0.1.4](https://github.com/liesel-devs/liesel/compare/v0.1.4...v0.2.0)

## [0.1.4] - 2022-10-24

### What's new?

- :earth_africa: We have a new project homepage: <https://liesel-project.org>
- :book: Migrated the docs from pdoc to Sphinx: <https://docs.liesel-project.org> (@jobrachem)
- :swan: An MCMC summary can now be created with `gs.Summary(results)` instead of `gs.Summary.from_results(results)` (#13, @jobrachem)
- :swan: Fixed a bug with the reported quantiles in the per-chain MCMC summary (#14, @jobrachem)

[All commits since 0.1.3](https://github.com/liesel-devs/liesel/compare/v0.1.3...v0.1.4)

## [0.1.3] - 2022-09-01

### What's new?

- :swan: Added a generic Metropolis-Hastings kernel that can wrap a user-defined proposal function (@wiep)
- :swan: Added a column to the MCMC summary table that lists the MCMC kernel for each model parameter (@jobrachem)
- :swan: Added an [experimental PyMC interface](https://github.com/liesel-devs/liesel/blob/v0.1.3/liesel/experimental/pymc.py) that can sample PyMC models with Goose (@wiep)
- Updated dependencies: JAX == 0.3.16, BlackJAX >= 0.8.3 (@jobrachem, @hriebl)
- Improved logging setup using a non-propagating logger (@jobrachem)

[All commits since 0.1.2](https://github.com/liesel-devs/liesel/compare/v0.1.2...v0.1.3)

## [0.1.2] - 2022-07-27

### What's new?

- :swan: Fixed MCMC summary for single chains (@hriebl)

[All commits since 0.1.1](https://github.com/liesel-devs/liesel/compare/v0.1.1...v0.1.2)

## [0.1.1] - 2022-07-20

### What's new?

- :swan: Thinning is now possible in warmup and posterior epochs (@wiep)
- :swan: The NUTS kernel now reports an error when reaching the maximum tree depth (@hriebl)
- :swan: The MCMC error log can now be extracted and summarized more conveniently (@wiep, @hriebl)
- :swan: New functions for scatter and pair plots of MCMC samples (@jobrachem)
- :book: New [chapter on reproducibility](https://liesel-devs.github.io/liesel-tutorials/reproducibility.html) (@GianmarcoCallegher, @hriebl)

[All commits since 0.1.0](https://github.com/liesel-devs/liesel/compare/v0.1.0...v0.1.1)

## [0.1.0] - 2022-06-17

### What's new?

- First release.

### Contributors

- @wiep
- @hriebl
- @joel-beck
- @GianmarcoCallegher
- @jobrachem

[Unreleased]: https://github.com/liesel-devs/liesel/compare/v0.2.1...HEAD
[0.2.1]: https://github.com/liesel-devs/liesel/releases/tag/v0.2.1
[0.2.0]: https://github.com/liesel-devs/liesel/releases/tag/v0.2.0
[0.1.4]: https://github.com/liesel-devs/liesel/releases/tag/v0.1.4
[0.1.3]: https://github.com/liesel-devs/liesel/releases/tag/v0.1.3
[0.1.2]: https://github.com/liesel-devs/liesel/releases/tag/v0.1.2
[0.1.1]: https://github.com/liesel-devs/liesel/releases/tag/v0.1.1
[0.1.0]: https://github.com/liesel-devs/liesel/releases/tag/v0.1.0<|MERGE_RESOLUTION|>--- conflicted
+++ resolved
@@ -4,11 +4,8 @@
 
 ## [0.2.10] - [unreleased]
 
-<<<<<<< HEAD
 - :construction: Fixed spurious warning during model creation (#186, @jobrachem)
-=======
 - :construction: Update logging setup (#187, @jobrachem)
->>>>>>> 186bc1d9
 
 ## [0.2.9] - 2024-04-04
 
