---
engine: knitr
---

```{python}
#| label: setup
#| include: false

import liesel.goose as gs
import pandas as pd

gs.Summary.__repr__ = gs.Summary._repr_html_
gs.Summary._repr_markdown_ = gs.Summary._repr_html_
pd.options.display.float_format = "{:.3f}".format
pd.options.display.html.border = 0
```

# Bayesian Measurement Error Correction

<<<<<<< HEAD
In this tutorial, we implement a regression model
with Bayesian measurement error correction in Liesel. The model should capture the effect of a continuous covariate $x$, which is
assumed to be affected by measurement error. We further want to estimate the posterior distribution of the response and the measurements.
=======
In this tutorial, we implement a flexible distributional regression model
with Bayesian measurement error correction in Liesel. The model should capture the
(potentially) non-linear effect of a continuous covariate $x$, which is
assumed to be affected by measurement error.
>>>>>>> 8fb4d16f

## Measurement Error

Assuming a total number of $M$ replicates of the covariate $x$ affected by
measurement error, we can write the measurement error model as

$$
\tilde{x}_i^{(m)} = x_i + u_i^{(m)}, \quad m = 1, \ldots, M.
$$

The replicates are assumed to be independent with constant variance 

$$
\mathbf{u}_i \sim N_M(\mathbf{0}, \mathbf{\sigma}^{2}_u\mathbf{I}_M).
$$

The fundamental concept behind Bayesian measurement error correction is
to treat the true, unknown covariate values $x_i$ as additional latent variables.
These values are then imputed using MCMC simulations while simultaneously
estimating all other parameters of the model. To achieve this, a prior distribution
is assigned to $x_i$. We further add hyperpriors with
assigned prior distributions to the distribution parameters of $x_i$.
$$
x_i \sim N(\mu_x,\tau^2_x), \quad \mu_x \sim N(0, \tau^2_{\mu}), \quad \tau^2_x \sim IG(a_x,b_x)
$$


```{python}
#| label: imports
import jax
import jax.numpy as jnp
import liesel.model as lsl
import liesel.goose as gs
import liesel.contrib.splines as splines
import tensorflow_probability.substrates.jax as tfp
import tensorflow_probability.substrates.jax.bijectors as tfb
import numpy as np
import matplotlib.pyplot as plt
import seaborn as sns

from liesel.contrib.splines import equidistant_knots, basis_matrix
from liesel.distributions.mvn_degen import MultivariateNormalDegenerate

tfd = tfp.distributions
```
## Data

We will start by simulating some data with replicates

```{python}
#| label: Create data
# Define the number of samples and replicates 
seed = 123

n = 500  # Number of data points
M = 3    # Number of replicates per sample
key = jax.random.PRNGKey(seed)
x = 10 + 5 * jax.random.normal(key, n) # create the true x

sigma_u_true = 1 # variance of the replicates

keys = jax.random.split(key, n)
x_tilde = jnp.array([x[i] + sigma_u_true * jax.random.normal(keys[i], (M,)) for i in range(n)]) # observed x-values 
```

``` {python}
#| label: plot-data
# Plot Data
fig, ax1 = plt.subplots(figsize=(8, 4))

# True x vs observed replicates
ax1.scatter(x, x_tilde[:, 0], alpha=0.6, s=20, label='Replicate 1', color='red')
ax1.scatter(x, x_tilde[:, 1], alpha=0.6, s=20, label='Replicate 2', color='blue')
ax1.scatter(x, x_tilde[:, 2], alpha=0.6, s=20, label='Replicate 3', color='green')
ax1.plot([x.min(), x.max()], [x.min(), x.max()], 'k--', alpha=0.7, label='True')
ax1.set_xlabel('True x')
ax1.set_ylabel('Observed x (replicates)')
ax1.set_title('True vs Observed Values')
ax1.legend()
ax1.grid(True, alpha=0.3)
```

And the response as done in the [linear regression tutorial](01-lin-reg.md#linear-regression) from the model $y_i \sim \mathcal{N}(\beta_0 + \beta_1 x_i, \;\sigma^{2}_y)$ given our true covariate.

```{python}
#| label: Create response
rng = np.random.default_rng(42)

sigma_y_true = 1.0 # variance of the response

true_beta = np.array([1.0, 2.0])

X_mat_true = np.column_stack([np.ones(n), x])

eps = rng.normal(scale=sigma_y_true, size=n)
y_vec = X_mat_true @ true_beta + eps
```

## Implementing the Model in Liesel

Now that we have our data we can define our distributions from above in Liesel,
setting $\tau^2_{\mu} = 1000$ and $a_x = b_x = 0.001$.
We will initialize $x$ using the mean of our observed measurements. We also need to assign a normal distribution to the observed
measurements and define $\sigma^{2}_u$. Note that we are building
a hierarchical model by providing a {class}`.Var` instance for the `loc` and `scale`
arguments of the different distributions.

```{python}
#| label: distributions
# Define hyperparameters for variance of x
a_x = lsl.Var.new_param(0.001, name = "a_x")
b_x = lsl.Var.new_param(0.001, name = "b_x")

# Define prior for tau2_x using an Inverse Gamma distribution
tau2_x_prior = lsl.Dist(tfd.InverseGamma, concentration = a_x, scale = b_x)
tau2_x = lsl.Var.new_param(10.0, distribution = tau2_x_prior, name = "tau2_x")

# Define the scales for mu_x (mean of x)
tau2_mu = lsl.Var.new_param(1000.0, name= "tau2_mu") 

# Define prior for mu_x using a Normal distribution
mu_x_prior = lsl.Dist(tfd.Normal, loc = 0.0, scale = tau2_mu)

# Define mu_x as a parameter with the prior distribution
mu_x= lsl.Var.new_param(x_tilde.mean(), distribution = mu_x_prior, name = "mu_x")

# Define prior distribution for x
x_prior_dist = lsl.Dist(tfd.Normal, loc = mu_x, scale = tau2_x)

# Estimate x using the mean of replicates and assign a prior distribution
x_estimated = lsl.Var.new_param(x_tilde.mean(axis = 1), # initial estimation is the mean of the replicates
                                distribution = x_prior_dist,
                                name="x_estimated")

# Define the scale of the measurement distribution
sigma_u_prior = lsl.Dist(tfd.InverseGamma, concentration=0.01, scale=0.01)
sigma_sq_u = lsl.Var.new_param(value=10.0, distribution=sigma_u_prior, name="sigma_sq_u")
sigma_u = lsl.Var.new_calc(jnp.sqrt, sigma_sq_u, name="sigma_u").update()
log_sigma_u = sigma_sq_u.transform(tfb.Exp())


# Measurement distribution location 
measurement_dist_loc = lsl.Calc(lambda x: jnp.expand_dims(x, -1), x_estimated)

# Define likelihood model for measurement error
measurement_dist = lsl.Dist(
    tfd.Normal,
    loc = measurement_dist_loc,
    scale = sigma_u
    )
# Measurements
x_tilde_var = lsl.Var(x_tilde, distribution = measurement_dist, name = "x_tilde")
```

<<<<<<< HEAD
Afterwards we define $\boldsymbol{\beta}$, our design matrix and $\sigma^{2}_y$ (the variance of the response). Note that we have to create the design matrix using {meth}`.Var.new_calc` as we continuously update our x-values during the inference.  
=======
$\mathbf{b}_i'$ is defined as the vector of the evaluations of the basis function and $\boldsymbol{\beta}$ represents the corresponding vector of the basis coefficients. In our implementation we set $\beta_0 = 0$, since we use an uncentered P-spline that already contains an intercept. We generate equidistant knots based on the observed $x$-values and construct cubic B-spline basis matrices for both functions using the Liesel {func}`.basis_matrix()` implementation. The number of knots is set to 20.
>>>>>>> 8fb4d16f

```{python}
#| label: design matrix
beta_prior = lsl.Dist(tfd.Normal, loc=0.0, scale=100.0)
beta = lsl.Var.new_param(np.array([0.0, 0.0]), name = "beta", distribution= beta_prior)

def create_x(x):
  return jnp.column_stack([np.ones(n), x])

X_mat = lsl.Var.new_calc(create_x, x_estimated,  name = "X") # design matrix

a = lsl.Var.new_param(0.01, name="a")
b = lsl.Var.new_param(0.01, name="b")

sigma_sq_prior = lsl.Dist(tfd.InverseGamma, concentration=a, scale=b)
sigma_sq_y = lsl.Var.new_param(value=10.0, distribution=sigma_sq_prior, name="sigma_sq_y")
sigma_y = lsl.Var.new_calc(jnp.sqrt, sigma_sq_y, name="sigma_y").update()
log_sigma = sigma_sq_y.transform(tfb.Exp())
```

We now can create the distribution for our response. Note that the response is assumed to be distributed as $y_i \sim \mathcal{N}(\beta_0 + \beta_1 \tilde{x_i}, \;\sigma^{2}_y)$ as we are estimating the x-values as well. Both $\sigma^{2}_y$ (variance of the response) and $\sigma^{2}_u$ (variance of the measurements) are assumed to follow an $\text{InverseGamma}(a, b)$ distribution and are log-transformed to ensure positivity. 

```{python}
#| label: joint model for x and y
# create joint model for x and y

mu_of_y = lsl.Var.new_calc( # compute the dot product
    jnp.dot,
    X_mat,
    beta, 
    name="mu_of_y"
    )

# Define the likelihood distribution of y (Normal with estimated mean and scale)
y_dist = lsl.Dist(
    tfd.Normal,
    loc=mu_of_y,
    scale= sigma_y
  )

# Define y as an observed variable with the specified distribution
y_var = lsl.Var.new_obs(
    value=y_vec,
    distribution=y_dist,
    name="y"
)
```

Now we can take a look at our model
```{python}
#| label: plot-vars
# create joint model for x and y
model = lsl.Model([y_var, x_tilde_var])

# Plot tree
model.plot_vars()
```

## MCMC Inference

We choose {class}`~.goose.NUTSKernel` kernels for generating posterior samples of $\sigma_y$, $\sigma_u$, $\boldsymbol{\beta}$ and to sample our x-values. 
To draw from $\mu_x$ and $\tau^2_x$ we use Gibbs kernels ({class}`~.goose.GibbsKernel`), as this allows us to use custom transition functions for our parameters. The full conditionals are:

$$
\begin{eqnarray}
\mu_x | \cdot \sim N \left(\frac{n\bar{x}\tau^2_\mu}{n\tau^2_\mu+\tau^2_x},\frac{\tau^2_x\tau^2_\mu}{n\tau^2_\mu+\tau^2_x}\right)\\
\tau^2_x | \cdot \sim IG \left( a_x + \frac{n}{2}, b_x + \frac{1}{2}\sum_{i=1}^{n}(x_i - \mu_x)^2   \right)\\
\end{eqnarray}.
$$

```{python}
#| label: transition-functions
def transition_mu_x(prng_key, model_state):
    """
    Sample mu_x from its posterior distribution conditioned on the data.

    Args:
        prng_key: The random number generator key for sampling.
        model_state: A dictionary containing the model parameters and state.

    Returns:
        dict: A dictionary containing the sampled mu_x.
    """
    # Extract relevant parameters from model state
    pos = interface.extract_position(
        position_keys=["x_estimated", "tau2_x", "a_x", "b_x"],
        model_state=model_state
    )
    x = pos["x_estimated"]
    n = len(x)
    tau2_mu = 1000**2
    tau2_x = pos["tau2_x"]
    a_x = pos["a_x"]
    b_x = pos["b_x"]

    # Compute the posterior mean and standard deviation for mu_x
    normal_sample = jax.random.normal(prng_key, (1,))
    mu_mean = (n * jnp.mean(x) * tau2_mu) / (n * tau2_mu + tau2_x)
    mu_std = jnp.sqrt(tau2_x * tau2_mu / (n * tau2_mu + tau2_x))

    # Sample mu_x from a normal distribution
    mu_x = jnp.squeeze(mu_mean + mu_std * normal_sample)

    return {"mu_x": mu_x}


def transition_tau2_x(prng_key, model_state):
    """
    Sample tau2_x from its posterior distribution using the inverse gamma distribution.

    Args:
        prng_key: The random number generator key for sampling.
        model_state: A dictionary containing the model parameters and state.

    Returns:
        dict: A dictionary containing the sampled tau2_x.
    """
    # Extract relevant parameters from model state
    pos = interface.extract_position(
        position_keys=["a_x", "b_x", "x_estimated", "mu_x", "b_x"],
        model_state=model_state
    )
    a_x = pos["a_x"]
    b_x = pos["b_x"]
    x = pos["x_estimated"]
    n = len(x)
    mu_x = pos["mu_x"]

    # Compute the new alpha and beta for the inverse gamma distribution
    alpha_new = a_x + n / 2
    beta_new = b_x + ((x - mu_x)**2).sum() / 2

    # Sample tau2_x from the inverse gamma distribution
    tau2_x = jnp.squeeze(tfd.InverseGamma(concentration=alpha_new, scale=beta_new).sample(seed=prng_key))

    return {"tau2_x" : tau2_x}

```
 
 We set up our engine and draw 2000 posterior samples.

```{python}
#| label: kernels
# #add kernels and return engine
interface = gs.LieselInterface(model)
eb_sample = gs.EngineBuilder(seed = 2 , num_chains=4)
eb_sample.set_model(gs.LieselInterface(model))
eb_sample.set_initial_values(model.state)


eb_sample.add_kernel(gs.NUTSKernel(["x_estimated"]))

eb_sample.add_kernel(gs.GibbsKernel(["mu_x"], transition_mu_x))
eb_sample.add_kernel(gs.GibbsKernel(["tau2_x"], transition_tau2_x))

eb_sample.add_kernel(gs.NUTSKernel(["beta"])) 
eb_sample.add_kernel(gs.NUTSKernel(["sigma_sq_y_transformed"]))
eb_sample.add_kernel(gs.NUTSKernel(["sigma_sq_u_transformed"]))

eb_sample.set_duration(warmup_duration = 1000, posterior_duration = 2000, thinning_posterior=1, term_duration=200)

engine = eb_sample.build()
engine.sample_all_epochs()
```

Now we can take a look at the results for our parameters

```{python}
#| label: view-results
results = engine.get_results()
summary = gs.Summary(results)
gs.Summary(results, deselected = ["x_estimated"])
```

 And the traceplots for $\beta$, $\log(\sigma_y)$ and $\log(\sigma_u)$.

```{python}
#| label: plot-trace-mean
# Plot the trace of all location coefficients
fig = gs.plot_trace(results, "beta")
```

```{python}
#| label: plot-sigma-y
fig = gs.plot_param(results, "sigma_sq_y_transformed")
```

```{python}
#| label: plot-sigma-x
fig = gs.plot_param(results, "sigma_sq_u_transformed")
```

We further can also have a look at our first ten sampled x values and the mean 

```{python}
#| label: plot-trace-x
fig = gs.plot_trace(results, "x_estimated", range(10))
```

```{python}
#| label: plot-param-mu-x
fig = gs.plot_param(results, "mu_x")
```

To finally evaluate the model we can plot the regression line

```{python}
#| label: plot-regression-line

# Extract quantities from the summary
x_means = summary.quantities["mean"]["x_estimated"]
beta_est = summary.quantities["mean"]["beta"]
y_pred = beta_est[0] + beta_est[1] * x_means

sns.set_theme(style="whitegrid")

fig, ax = plt.subplots(figsize=(10, 6))

# Plot Observed Data (Faint)
ax.scatter(x, y_vec, color='gray', alpha=0.4, s=30, label='Observed (Noisy)')

# Plot Estimated Latent Positions (Stronger)
ax.scatter(x_means, y_vec, color='steelblue', alpha=0.8, s=30, label='Latent Estimate')

# Plot Regression Line
ax.plot(x_means, y_pred, color='firebrick', lw=2.5, label='Regression Line')

# Labels and Title
ax.set_title(f"Measurement Error Correction\nSlope: {beta_est[1]:.3f}", fontsize=14)
ax.set_xlabel("Covariate X (Observed vs Latent)", fontsize=12)
ax.set_ylabel("Target Y", fontsize=12)
ax.legend(frameon=True, fancybox=True, framealpha=1, loc='best')

plt.tight_layout()
plt.show()
```<|MERGE_RESOLUTION|>--- conflicted
+++ resolved
@@ -17,16 +17,9 @@
 
 # Bayesian Measurement Error Correction
 
-<<<<<<< HEAD
 In this tutorial, we implement a regression model
 with Bayesian measurement error correction in Liesel. The model should capture the effect of a continuous covariate $x$, which is
 assumed to be affected by measurement error. We further want to estimate the posterior distribution of the response and the measurements.
-=======
-In this tutorial, we implement a flexible distributional regression model
-with Bayesian measurement error correction in Liesel. The model should capture the
-(potentially) non-linear effect of a continuous covariate $x$, which is
-assumed to be affected by measurement error.
->>>>>>> 8fb4d16f
 
 ## Measurement Error
 
@@ -37,7 +30,7 @@
 \tilde{x}_i^{(m)} = x_i + u_i^{(m)}, \quad m = 1, \ldots, M.
 $$
 
-The replicates are assumed to be independent with constant variance 
+The replicates are assumed to be independent with constant variance
 
 $$
 \mathbf{u}_i \sim N_M(\mathbf{0}, \mathbf{\sigma}^{2}_u\mathbf{I}_M).
@@ -78,7 +71,7 @@
 
 ```{python}
 #| label: Create data
-# Define the number of samples and replicates 
+# Define the number of samples and replicates
 seed = 123
 
 n = 500  # Number of data points
@@ -89,7 +82,7 @@
 sigma_u_true = 1 # variance of the replicates
 
 keys = jax.random.split(key, n)
-x_tilde = jnp.array([x[i] + sigma_u_true * jax.random.normal(keys[i], (M,)) for i in range(n)]) # observed x-values 
+x_tilde = jnp.array([x[i] + sigma_u_true * jax.random.normal(keys[i], (M,)) for i in range(n)]) # observed x-values
 ```
 
 ``` {python}
@@ -145,7 +138,7 @@
 tau2_x = lsl.Var.new_param(10.0, distribution = tau2_x_prior, name = "tau2_x")
 
 # Define the scales for mu_x (mean of x)
-tau2_mu = lsl.Var.new_param(1000.0, name= "tau2_mu") 
+tau2_mu = lsl.Var.new_param(1000.0, name= "tau2_mu")
 
 # Define prior for mu_x using a Normal distribution
 mu_x_prior = lsl.Dist(tfd.Normal, loc = 0.0, scale = tau2_mu)
@@ -168,7 +161,7 @@
 log_sigma_u = sigma_sq_u.transform(tfb.Exp())
 
 
-# Measurement distribution location 
+# Measurement distribution location
 measurement_dist_loc = lsl.Calc(lambda x: jnp.expand_dims(x, -1), x_estimated)
 
 # Define likelihood model for measurement error
@@ -181,11 +174,7 @@
 x_tilde_var = lsl.Var(x_tilde, distribution = measurement_dist, name = "x_tilde")
 ```
 
-<<<<<<< HEAD
-Afterwards we define $\boldsymbol{\beta}$, our design matrix and $\sigma^{2}_y$ (the variance of the response). Note that we have to create the design matrix using {meth}`.Var.new_calc` as we continuously update our x-values during the inference.  
-=======
-$\mathbf{b}_i'$ is defined as the vector of the evaluations of the basis function and $\boldsymbol{\beta}$ represents the corresponding vector of the basis coefficients. In our implementation we set $\beta_0 = 0$, since we use an uncentered P-spline that already contains an intercept. We generate equidistant knots based on the observed $x$-values and construct cubic B-spline basis matrices for both functions using the Liesel {func}`.basis_matrix()` implementation. The number of knots is set to 20.
->>>>>>> 8fb4d16f
+Afterwards we define $\boldsymbol{\beta}$, our design matrix and $\sigma^{2}_y$ (the variance of the response). Note that we have to create the design matrix using {meth}`.Var.new_calc` as we continuously update our x-values during the inference.
 
 ```{python}
 #| label: design matrix
@@ -206,7 +195,7 @@
 log_sigma = sigma_sq_y.transform(tfb.Exp())
 ```
 
-We now can create the distribution for our response. Note that the response is assumed to be distributed as $y_i \sim \mathcal{N}(\beta_0 + \beta_1 \tilde{x_i}, \;\sigma^{2}_y)$ as we are estimating the x-values as well. Both $\sigma^{2}_y$ (variance of the response) and $\sigma^{2}_u$ (variance of the measurements) are assumed to follow an $\text{InverseGamma}(a, b)$ distribution and are log-transformed to ensure positivity. 
+We now can create the distribution for our response. Note that the response is assumed to be distributed as $y_i \sim \mathcal{N}(\beta_0 + \beta_1 \tilde{x_i}, \;\sigma^{2}_y)$ as we are estimating the x-values as well. Both $\sigma^{2}_y$ (variance of the response) and $\sigma^{2}_u$ (variance of the measurements) are assumed to follow an $\text{InverseGamma}(a, b)$ distribution and are log-transformed to ensure positivity.
 
 ```{python}
 #| label: joint model for x and y
@@ -215,7 +204,7 @@
 mu_of_y = lsl.Var.new_calc( # compute the dot product
     jnp.dot,
     X_mat,
-    beta, 
+    beta,
     name="mu_of_y"
     )
 
@@ -246,7 +235,7 @@
 
 ## MCMC Inference
 
-We choose {class}`~.goose.NUTSKernel` kernels for generating posterior samples of $\sigma_y$, $\sigma_u$, $\boldsymbol{\beta}$ and to sample our x-values. 
+We choose {class}`~.goose.NUTSKernel` kernels for generating posterior samples of $\sigma_y$, $\sigma_u$, $\boldsymbol{\beta}$ and to sample our x-values.
 To draw from $\mu_x$ and $\tau^2_x$ we use Gibbs kernels ({class}`~.goose.GibbsKernel`), as this allows us to use custom transition functions for our parameters. The full conditionals are:
 
 $$
@@ -324,7 +313,7 @@
     return {"tau2_x" : tau2_x}
 
 ```
- 
+
  We set up our engine and draw 2000 posterior samples.
 
 ```{python}
@@ -341,7 +330,7 @@
 eb_sample.add_kernel(gs.GibbsKernel(["mu_x"], transition_mu_x))
 eb_sample.add_kernel(gs.GibbsKernel(["tau2_x"], transition_tau2_x))
 
-eb_sample.add_kernel(gs.NUTSKernel(["beta"])) 
+eb_sample.add_kernel(gs.NUTSKernel(["beta"]))
 eb_sample.add_kernel(gs.NUTSKernel(["sigma_sq_y_transformed"]))
 eb_sample.add_kernel(gs.NUTSKernel(["sigma_sq_u_transformed"]))
 
@@ -378,7 +367,7 @@
 fig = gs.plot_param(results, "sigma_sq_u_transformed")
 ```
 
-We further can also have a look at our first ten sampled x values and the mean 
+We further can also have a look at our first ten sampled x values and the mean
 
 ```{python}
 #| label: plot-trace-x
