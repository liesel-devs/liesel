---
engine: knitr
---

# Advanced Group Usage

This is a tutorial on how Liesel's {class}`.Group` class can be used to derive
new classes that represent re-usable model parts. This tutorial covers the
following parts:

1. Derive new classes from {class}`.Group` to represent related {class}`.Var`s.
2. Use these groups to create a Gibbs kernel.



## Background

As the topic for this group tutorial, we will create groups for a semiparametric
regression model using Bayesian P-Splines. In this tutorial, we only give
minimal background on the model itself - instead, for details on the model, the
interested reader should consider the original paper by [Lang & Brezger
(2012)](https://doi.org/10.1198/1061860043010).

In Bayesian P-Splines, we try to estimate a function $f(x)$ of a covariate $x$ - which
may, for example represented the relationship between $x$ and the response's mean. To
implement the estination, we parameterize the functione estimate by the product of
a design matrix of basis function evaluations $\boldsymbol{B}(x)$ and a vector of
spline coefficients $\boldsymbol{\beta}$, i.e.
$f(x) \approx \boldsymbol{B}(x)\boldsymbol{\beta}$.
The goal is to estimate $\boldsymbol{\beta}$. In Bayesian P-Splines, we are commonly
working with a rank-deficient (degenerate) multivariate normal prior on
$\boldsymbol{\beta}$. The unnormalized prior can be written as

$$
p(\boldsymbol{\beta}) \propto \exp\left(
    - \frac{1}{2\tau^2}
    \boldsymbol{\beta}^T \boldsymbol{K} \boldsymbol{\beta}
    \right),
$$

where $\boldsymbol{K}$ is an appropriately defined penalty matrix, commonly a
rank-deficient squared second order difference matrix where the variance and the
parameter $\tau^2$ controls the amount of strength of the penalty (usually a
large $\tau^2$ allows for a wiggly function) and corresponds to an inverse
smoothing parameter.

In Bayesian P-Splines, the variance parameter $\tau^2$ receives a hyperprior. A
common choice is to set

$$
\tau^2 \sim \text{InverseGamma}(a, b)
$$

with shape $a$ and scale $b$ as hyperparameters. We will create one group each
for $\tau^2$ and for $\boldsymbol{\beta}$. Then, we will create an overarching
group that represents a complete P-Spline.

## Setup

We start by importing the modules that we are going to use in this tutorial.

```{python}
import numpy as np
import jax.numpy as jnp
import jax
import tensorflow_probability.substrates.jax.distributions as tfd

import liesel.model as lsl
import liesel.goose as gs
from liesel.distributions.mvn_degen import MultivariateNormalDegenerate
from liesel.goose.types import Array

```


## Define groups

### Inverse smoothing parameter $\tau^2$

This is straight-forward group: We initialize it with a name, values for the
hyperparameters of the inverse gamma prior, and an initial value for $\tau^2$.

To do so, we simply overload the `__init__` method, use this method to create
the needed {class}`.Var`s and finalize initialization by calling the `__init__`
of the parent class. This last step makes sure that the individual nodes are
correctly informed about their group membership.

Note that we use the group name here as the prefix the for names of the
individual variables inside the group. That makes it easy to make these names
unique within a model, which is a requirement for Liesel.

```{python}
class VarianceIG(lsl.Group):
    def __init__(
        self, name: str, a: float, b: float, start_value: float = 1000.0
    ) -> None:
        a_var = lsl.Var(a, name=f"{name}_a")
        b_var = lsl.Var(b, name=f"{name}_b")

        prior = lsl.Dist(tfd.InverseGamma, concentration=a_var, scale=b_var)
        tau2 = lsl.param(start_value, distribution=prior, name=name)
        super().__init__(name=name, a=a_var, b=b_var, tau2=tau2)
```


### Spline coefficient

Next, we create the group for our spline coefficient in a very similar way.


```{python}
class SplineCoef(lsl.Group):
    def __init__(self, name: str, penalty: Array, tau2: lsl.param) -> None:
        penalty_var = lsl.Var(penalty, name=f"{name}_penalty")

<<<<<<< HEAD
=======
        # we save the rank of the penalty matrix here to use it later in our
        # gibbs kernel
>>>>>>> d7753a3b
        evals = jax.numpy.linalg.eigvalsh(penalty)
        rank = lsl.Data(jnp.sum(evals > 0.0), _name=f"{name}_rank")
        _log_pdet = jnp.log(jnp.where(evals > 0.0, evals, 1.0)).sum()
        log_pdet = lsl.Data(_log_pdet, _name=f"{name}_log_pdet")

        prior = lsl.Dist(
            MultivariateNormalDegenerate.from_penalty,
            loc=0.0,
            var=tau2,
            pen=penalty_var,
            rank=rank,
            log_pdet=log_pdet
        )
        start_value = np.zeros(np.shape(penalty)[-1], np.float32)

        coef = lsl.param(start_value, distribution=prior, name=name)

        super().__init__(name, coef=coef, penalty=penalty_var, tau2=tau2, rank=rank)


```


## Use groups

We can use these groups to quickly create model building blocks and access their
elements:

```{python}
tau2_group = VarianceIG(name="tau2", a=0.01, b=0.01)

print(tau2_group["tau2"])
```

We can directly use the `tau2_group` to create an instance of
`SplineCoef`:

```{python}
second_diff = np.diff(np.eye(10), n=2, axis=0)
penalty = second_diff.T @ second_diff
coef_group = SplineCoef(name="coef", penalty=penalty, tau2=tau2_group["tau2"])
```

Each group offers access to all its members through `mappingproxy` instances, which are
basically immutable dictionaries:

```{python}
tau2_group.vars
```

```{python}
coef_group.vars
```

## A complete P-Spline group

In this last step, we create an overarching group that incorporates the observed
basis matrix of our spline and evaluates the estimated
function $\hat{f}(x) = \boldsymbol{B}(x)\hat{\boldsymbol{\beta}}$. Note the following:

1. Here, we create a `SplineCoef` instance *inside* the new group's `__init__`, because
   this step is always the same with P-Splines, once we know the penalty and the variance
   parameter $\tau^2$.
2. We do not automatically create an instance of our `IGVariance` group for the variance
   parameter, but allow users to pass any fitting group instance to the class. This makes
   our `PSpline` class very flexible: we could easily replace the `IGVariance` group
   with another group that represents a different prior for $\tau^2$. For this `PSpline`
   group, it is only important that there is a key `"tau2"` in the `tau2_group`.
3. In the code below, we represent $\hat{f}(x)$ with a variable named `smooth` to stay
   consistent with the terminology used in {class}`.DistRegBuilder`.
4. In our `super().__init__` call at the end, we make sure to add not only the
   Vars `basis_matrix` and `smooth` that we directly created, but also all
   members of the `coef_group` and `tau2_group`. That way, we can access all
   relevant vars just from this overarching `PSpline` group.

```{python}
class PSpline(lsl.Group):
    def __init__(
        self, name, basis_matrix: Array, penalty: Array, tau2_group: lsl.Group
    ) -> None:
        coef_group = SplineCoef(
            name=f"{name}_coef", penalty=penalty, tau2=tau2_group["tau2"]
        )

        basis_matrix = lsl.obs(basis_matrix, name="basis_matrix")
        smooth = lsl.Var(
            lsl.Calc(jnp.dot, basis_matrix, coef_group["coef"]), name=name
        )

        group_vars = coef_group.nodes_and_vars | tau2_group.nodes_and_vars

        super().__init__(
            name=name,
            basis_matrix=basis_matrix,
            smooth=smooth,
            **group_vars
        )
```

Of course it may be convenient to specialize this `PSpline` group, depending on
your usage. For example, we could imagine to adapt it to an `IGPSpline` group
that works on the assumption that you want to use an inverse gamma prior on
$\tau^2$. Such a group would require the input parameters `a` and `b` instead of
the `tau2_group`. The latter would be created automatically, just as the
`coef_group` is in the code snippet above.

### Group graph

To see what we have created, let's initialize a toy example of our group to look
at the resulting graph. First, we create the group:

```{python}
basis_matrix = np.random.uniform(size=(15, 10)) # NOT a valid basis matrix, just for show!

second_diff = np.diff(np.eye(10), n=2, axis=0)
penalty = second_diff.T @ second_diff

tau2_group = VarianceIG(name="tau2", a=0.01, b=0.01)
p_spline = PSpline(name="p_spline", basis_matrix=basis_matrix, penalty=penalty, tau2_group=tau2_group)
```

Next, we add this group to a {class}`.GraphBuilder`, build a model and plot the
graph:

```{python}
#| label: group-graph
model = lsl.GraphBuilder().add_groups(p_spline).build_model()

lsl.plot_vars(model)
```

## Use group to build a Gibbs sampler

When we use an inverse gamma prior for $\tau^2$, we can set up a Gibbs sampler
to sample from the posterior distribution of $\tau^2$. In Liesel, we can
conveniently define a {class}`.GibbsKernel` simply by supplying a stateless
`transition` function and the name of the corresponding variable. Groups can
help us to make this process modular, because they provide an interface with
reliable and human-readable names for our variables.

What we actually want to do is to create a factory-function that takes our
`PSpline` group as the input, creates an appropriate `transition` function under
the hood and finally returns a fully functioning `GibbsKernel`.

```{python}
def tau2_gibbs_kernel(p_spline: PSpline) -> gs.GibbsKernel:
    """Builds a Gibbs kernel for a smoothing parameter with an inverse gamma prior."""
    position_key = p_spline["tau2"].name

    def transition(prng_key, model_state):
        a_prior = p_spline.value_from(model_state, "a")
        b_prior = p_spline.value_from(model_state, "b")

        rank = p_spline.value_from(model_state, "rank")
        K = p_spline.value_from(model_state, "penalty")

        beta = p_spline.value_from(model_state, "coef")

        a_gibbs = jnp.squeeze(a_prior + 0.5 * rank)
        b_gibbs = jnp.squeeze(b_prior + 0.5 * (beta @ K @ beta))

        draw = b_gibbs / jax.random.gamma(prng_key, a_gibbs)

        return {position_key: draw}

    return gs.GibbsKernel([position_key], transition)
```

Most of the work here is done by the {meth}`.Group.value_from` method, which is
nothing more than syntactic sugar for extracting a variable's value from a model
state using only the short and meaningful name of that variable *within* its
group. For example, the call

```python
beta = p_spline.value_from(model_state, "coef")
```

replaces a call like the following:

```python
beta = model_state["long_unique_variable_name_coef"]
```

## Supercharging your groups

Groups are convenient tools for building re-usable model components. But with
two simple tricks, they can be even more powerful:

1. Assign group members as attributes to the group. This enables syntax
   completion - do I need to say more?
2. Document the group's init parameters and attributes. This will make your code
   much more re-usable by your future self and maybe even by other users.

Let's consider an example using our `IGVariance` class from above:

```{python}
class VarianceIG(lsl.Group):
    """
    Variance parameter with an inverse gamma prior.

    Parameters
    ----------
    name
        Group name. Will also be used as the name for the variance parameter variable.
    a
        Prior shape.
    b
        Prior scale.
    """
    def __init__(
        self, name: str, a: float, b: float, start_value: float = 1000.0
    ) -> None:
        self.a = lsl.Var(a, name="f{name}_a")
        """Prior shape variable."""

        self.b = lsl.Var(b, name="f{name}_b")
        """Prior scale variable."""

<<<<<<< HEAD
        prior = lsl.Dist(tfd.InverseGamma, concentration=self.a, scale=self.b)
=======
        prior = lsl.Dist(tfd.InverseGamma, concentration=a_var, scale=b_var)
>>>>>>> d7753a3b
        self.tau2 = lsl.param(start_value, distribution=prior, name=name)
        """Variance parameter variable."""

        super().__init__(name=name, a=self.a, b=self.b, tau2=self.tau2)
```

This concludes our tutorial on group usage.<|MERGE_RESOLUTION|>--- conflicted
+++ resolved
@@ -113,11 +113,6 @@
     def __init__(self, name: str, penalty: Array, tau2: lsl.param) -> None:
         penalty_var = lsl.Var(penalty, name=f"{name}_penalty")
 
-<<<<<<< HEAD
-=======
-        # we save the rank of the penalty matrix here to use it later in our
-        # gibbs kernel
->>>>>>> d7753a3b
         evals = jax.numpy.linalg.eigvalsh(penalty)
         rank = lsl.Data(jnp.sum(evals > 0.0), _name=f"{name}_rank")
         _log_pdet = jnp.log(jnp.where(evals > 0.0, evals, 1.0)).sum()
@@ -336,11 +331,8 @@
         self.b = lsl.Var(b, name="f{name}_b")
         """Prior scale variable."""
 
-<<<<<<< HEAD
         prior = lsl.Dist(tfd.InverseGamma, concentration=self.a, scale=self.b)
-=======
-        prior = lsl.Dist(tfd.InverseGamma, concentration=a_var, scale=b_var)
->>>>>>> d7753a3b
+
         self.tau2 = lsl.param(start_value, distribution=prior, name=name)
         """Variance parameter variable."""
 
