"""
Distributional regression.
"""

from __future__ import annotations

import jax.numpy as jnp
import jax.random
import numpy as np
import tensorflow_probability.substrates.jax.distributions as tfd

from liesel.distributions import MultivariateNormalDegenerate
from liesel.goose import EngineBuilder, GibbsKernel, IWLSKernel
from liesel.option import Option

from .goose import GooseModel
from .legacy import (
    DesignMatrix,
    Hyperparameter,
    InverseLink,
    Predictor,
    RegressionCoef,
    Response,
    Smooth,
    SmoothingParam,
)
from .model import GraphBuilder, Model
from .nodes import Array, Bijector, Dist, Distribution, Group, Var

matrix_rank = np.linalg.matrix_rank


class DistRegBuilder(GraphBuilder):
    """A model builder for distributional regression models."""

    _howto = "Smooths need to be added first, then the predictors, then the response"

    def __init__(self) -> None:
        super().__init__()

        self._smooths: dict[str, list[Var]] = {}
        self._distributional_parameters: dict[str, Var] = {}
        self._response: Option[Var] = Option(None)

    @property
    def response(self) -> Var:
        """The response node."""
        return self._response.expect(f"No response in {repr(self)}")

    def _smooth_name(self, name: str | None, predictor: str, prefix: str) -> str:
        """Generates a name for a smooth if the ``name`` argument is ``None``."""

        other_smooths = self._smooths[predictor]
        other_names = [node.name for node in other_smooths if node.name]
        prefix = predictor + "_" + prefix
        counter = 0

        while prefix + str(counter) in other_names:
            counter += 1

        if not name:
            name = prefix + str(counter)

        if name in other_names:
            raise RuntimeError(
                f"Smooth {repr(name)} already exists in {repr(self)} "
                f"for predictor {repr(predictor)}"
            )

        return name

    def add_p_smooth(
        self,
        X: Array,
        m: float,
        s: float,
        predictor: str,
        name: str | None = None,
    ) -> Group:
        """
        Adds a parametric smooth to the model builder.

        Parameters
        ----------
        X
            The design matrix.
        m
            The mean of the Gaussian prior.
        s
            The standard deviation of the Gaussian prior.
        predictor
            The name of the predictor to add the smooth to.
        name
            The name of the smooth.
        """

        try:
            self._smooths[predictor]
        except KeyError:
            self._smooths[predictor] = []

        name = self._smooth_name(name, predictor, "p")

        X_var = DesignMatrix(X, name=name + "_X")
        m_var = Hyperparameter(m, name=name + "_m")
        s_var = Hyperparameter(s, name=name + "_s")

        beta = np.zeros(np.shape(X)[-1], np.float32)
        beta_distribution = Dist(tfd.Normal, loc=m_var, scale=s_var)
        beta_var = RegressionCoef(beta, beta_distribution, name + "_beta")

        smooth_var = Smooth(X_var, beta_var, name=name)
        self._smooths[predictor].append(smooth_var)

        group = Group(name, smooth=smooth_var, beta=beta_var, X=X_var, m=m_var, s=s_var)

        self.add_groups(group)
        return group

    def add_np_smooth(
        self,
        X: Array,
        K: Array,
        a: float,
        b: float,
        predictor: str,
        name: str | None = None,
    ) -> Group:
        """
        Adds a non-parametric smooth to the model builder.

        Parameters
        ----------
        X
            The design matrix.
        K
            The penalty matrix.
        a
            The a, :math:`\\alpha` or concentration parameter of the inverse gamma
            prior.
        b
            The b, :math:`\\beta` or scale parameter of the inverse gamma prior.
        predictor
            The name of the predictor to add the smooth to.
        name
            The name of the smooth.
        """

        try:
            self._smooths[predictor]
        except KeyError:
            self._smooths[predictor] = []

        name = self._smooth_name(name, predictor, "np")

        X_var = DesignMatrix(X, name=name + "_X")
        K_var = Hyperparameter(K, name=name + "_K")
        a_var = Hyperparameter(a, name=name + "_a")
        b_var = Hyperparameter(b, name=name + "_b")

        rank_var = Hyperparameter(matrix_rank(K), name=name + "_rank")
        tau2_distribution = Dist(tfd.InverseGamma, concentration=a_var, scale=b_var)
        tau2_var = SmoothingParam(10000.0, tau2_distribution, name + "_tau2")

        beta = np.zeros(np.shape(X)[-1], np.float32)
        beta_distribution = Dist(
            MultivariateNormalDegenerate.from_penalty,
            loc=0.0,
            var=tau2_var,
            pen=K_var,
            rank=rank_var,
        )
        beta_var = RegressionCoef(beta, beta_distribution, name + "_beta")

        smooth_var = Smooth(X_var, beta_var, name=name)
        self._smooths[predictor].append(smooth_var)

        group = Group(
            name,
            smooth=smooth_var,
            beta=beta_var,
            tau2=tau2_var,
            rank=rank_var,
            X=X_var,
            K=K_var,
            a=a_var,
            b=b_var,
        )

        self.add_groups(group)
        return group

    def add_predictor(self, name: str, inverse_link: type[Bijector]) -> DistRegBuilder:
        """
        Adds a predictor to the model builder.

        Parameters
        ----------
        name
            The name of the parameter of the response distribution. Must match the name
            of the parameter of the TFP distribution.
        inverse_link
            The inverse link mapping the regression predictor to the parameter of the
            response distribution. Either a string identifying a TFP bijector, or
            alternatively, a TFP-compatible bijector class. If a class is provided
            instead of a string, the user needs to make sure it uses the right NumPy
            implementation.
        """

        if name not in self._smooths or not self._smooths[name]:
            msg = f"No smooths in {repr(self)} for predictor {repr(name)}. "
            raise RuntimeError(msg + self._howto)

        smooth_vars = self._smooths[name]
        predictor_var = Predictor(name=name + "_pdt", *smooth_vars)
        parameter_var = InverseLink(predictor_var, inverse_link, name=name)
        self._distributional_parameters[name] = parameter_var
        self.add(predictor_var, parameter_var)

        return self

    def add_response(
        self, response: Array, distribution: type[Distribution]
    ) -> DistRegBuilder:
        """
        Adds the response to the model builder.

        Parameters
        ----------
        response
            The response vector or matrix.
        distribution
            The conditional distribution of the response variable. Either a string
            identifying a TFP distribution, or alternatively, a TFP-compatible
            distribution class. If a class is provided instead of a string, the user
            needs to make sure it uses the right NumPy implementation.
        """

        if not self._distributional_parameters:
            raise RuntimeError(f"No predictors in {repr(self)}. {self._howto}")

        response_distribution = Dist(
            distribution, **self._distributional_parameters  # type: ignore
        )

        response_var = Response(response, response_distribution, "response")
        self._response = Option(response_var)
        self.add(response_var)

        return self


def tau2_gibbs_kernel(group: Group) -> GibbsKernel:
    """Builds a Gibbs kernel for a smoothing parameter with an inverse gamma prior."""
<<<<<<< HEAD
    position_key = group["tau2"].value_node.name  # type: ignore
=======
    position_key = group["tau2"].name
>>>>>>> a2d7a30f

    group = {k: x if isinstance(x, Node) else x.value_node for k, x in group.items()}

    def transition(prng_key, model_state):
        a_prior = group.value_from(model_state, "a")
        rank = group.value_from(model_state, "rank")

        a_gibbs = jnp.squeeze(a_prior + 0.5 * rank)

        b_prior = group.value_from(model_state, "b")
        beta = group.value_from(model_state, "beta")
        K = group.value_from(model_state, "K")

        b_gibbs = jnp.squeeze(b_prior + 0.5 * (beta @ K @ beta))

        draw = b_gibbs / jax.random.gamma(prng_key, a_gibbs)

        return {position_key: draw}

    return GibbsKernel([position_key], transition)


def dist_reg_mcmc(model: Model, seed: int, num_chains: int) -> EngineBuilder:
    """
    Configures an :class:`.EngineBuilder` for a distributional regression model.

    The EngineBuilder uses a Metropolis-in-Gibbs MCMC algorithm with an
    :class:`.IWLSKernel` for the regression coefficients and a :class:`.GibbsKernel` for
    the smoothing parameters for a distributional regression model.

    Parameters
    ----------
    model
        A model built with a :class:`.DistRegBuilder`.
    seed
        The PRNG seed for the engine builder.
    num_chains
        The number of chains to be sampled.
    """

    builder = EngineBuilder(seed, num_chains)

    builder.set_model(GooseModel(model))
    builder.set_initial_values(model.state)

    for group in model.groups().values():
        if "tau2" in group:
            tau2_kernel = tau2_gibbs_kernel(group)  # type: ignore  # only vars
            builder.add_kernel(tau2_kernel)

        if "beta" in group:
            position_key = group["beta"].name
            beta_kernel = IWLSKernel([position_key])
            builder.add_kernel(beta_kernel)

    return builder<|MERGE_RESOLUTION|>--- conflicted
+++ resolved
@@ -252,13 +252,8 @@
 
 def tau2_gibbs_kernel(group: Group) -> GibbsKernel:
     """Builds a Gibbs kernel for a smoothing parameter with an inverse gamma prior."""
-<<<<<<< HEAD
+
     position_key = group["tau2"].value_node.name  # type: ignore
-=======
-    position_key = group["tau2"].name
->>>>>>> a2d7a30f
-
-    group = {k: x if isinstance(x, Node) else x.value_node for k, x in group.items()}
 
     def transition(prng_key, model_state):
         a_prior = group.value_from(model_state, "a")
