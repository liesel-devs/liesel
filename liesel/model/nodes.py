--- conflicted
+++ resolved
@@ -1073,29 +1073,6 @@
         A node representing a ``tensorflow_probability``
         :class:`~tfp.distributions.Distribution`.
 
-<<<<<<< HEAD
-=======
-    Examples
-    --------
-
-    A simple variable without a distribution and without a name:
-
-    >>> x = lsl.Var(1.0)
-    >>> x
-    Var(name="")
-
-    Adding this variable to a model leads to an automatically generated name:
-
-    >>> model = lsl.GraphBuilder().add(x).build_model()
-    >>> x
-    Var(name="v0")
-
-    A simple variable with a name:
-
-    >>> x = lsl.Var(1.0, name="x")
-    >>> x
-    Var(name="x")
-
     .. rubric:: Accessing inputs
 
     :class:`.Calc` and :class:`.Dist` objects support access to their inputs via
@@ -1169,7 +1146,6 @@
     >>> b.dist_node["loc"]
     Var(name="c")
 
->>>>>>> a467eeca
     """
 
     __slots__ = (
