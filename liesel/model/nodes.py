"""
Nodes and variables.
"""

from __future__ import annotations

import logging
<<<<<<< HEAD
import warnings
=======
>>>>>>> 8bf4cd40
import weakref
from abc import ABC, abstractmethod
from collections.abc import Callable, Hashable, Iterable
from functools import wraps
from itertools import chain
from types import MappingProxyType
from typing import TYPE_CHECKING, Any, NamedTuple, TypeVar, Union

import tensorflow_probability.substrates.jax.bijectors as jb
import tensorflow_probability.substrates.jax.distributions as jd
import tensorflow_probability.substrates.numpy.bijectors as nb
import tensorflow_probability.substrates.numpy.distributions as nd

from ..distributions.nodist import NoDistribution

if TYPE_CHECKING:
    from .model import Model

__all__ = [
    "Array",
    "Bijector",
    "Calc",
    "Data",
    "Dist",
    "Distribution",
    "Group",
    "InputGroup",
    "Node",
    "NodeState",
    "obs",
    "param",
    "TransientCalc",
    "TransientDist",
    "TransientIdentity",
    "TransientNode",
    "Var",
    "add_group",
]

Array = Any
Distribution = Union[jd.Distribution, nd.Distribution]
Bijector = Union[jb.Bijector, nb.Bijector]

T = TypeVar("T", bound=Hashable)

logger = logging.getLogger(__name__)


def _unique_tuple(*args: Iterable[T]) -> tuple[T, ...]:
    return tuple(dict.fromkeys(chain(*args)))


def in_model_method(fn):
    @wraps(fn)
    def wrapped(self, *args, **kwargs):
        if not self.model:
            raise RuntimeError(
                f"{repr(self)} is not part of a model, cannot call {fn.__name__}()"
            )
        return fn(self, *args, **kwargs)

    return wrapped


def in_model_getter(fn):
    @wraps(fn)
    def wrapped(self, *args, **kwargs):
        if not self.model:
            raise RuntimeError(
                f"{repr(self)} is not part of a model, cannot call '{fn.__name__}'"
            )
        return fn(self, *args, **kwargs)

    return wrapped


def no_model_method(fn):
    @wraps(fn)
    def wrapped(self, *args, **kwargs):
        if self.model:
            raise RuntimeError(
                f"{repr(self)} is part of a model, cannot call {fn.__name__}()"
            )
        return fn(self, *args, **kwargs)

    return wrapped


def no_model_setter(fn):
    @wraps(fn)
    def wrapped(self, *args, **kwargs):
        if self.model:
            raise RuntimeError(
                f"{repr(self)} is part of a model, cannot set '{fn.__name__}'"
            )
        return fn(self, *args, **kwargs)

    return wrapped


# ~~~~~~~~~~~~~~~~~~~~~~~~~~~~~~~~~~~~~~~~~~~~~~~~~~~~~~~~~~~~~~~~~~~~~~~~~~~~~~~~~~~~~
# Nodes ~~~~~~~~~~~~~~~~~~~~~~~~~~~~~~~~~~~~~~~~~~~~~~~~~~~~~~~~~~~~~~~~~~~~~~~~~~~~~~~
# ~~~~~~~~~~~~~~~~~~~~~~~~~~~~~~~~~~~~~~~~~~~~~~~~~~~~~~~~~~~~~~~~~~~~~~~~~~~~~~~~~~~~~


class NodeState(NamedTuple):
    """The state of a node."""

    value: Any
    """The value of the node."""

    outdated: bool
    """Whether the node is outdated."""

    extra: Any = None
    """Optional extra information."""


class Node(ABC):
    """
    A node of a computational graph that can cache its value.

    Liesel represents statistical models as directed acyclic graphs (DAGs) of
    random variables (see :class:`.Var`) and computational nodes. The graph of
    random variables is built on top of the computational graph. The nodes of the
    computational graph will typically express computations in JAX returning arrays
    or pytrees_, but in general, they can represent arbitrary operations in Python.

    Nodes can cache the result of the operations they represent, improving
    the efficiency of the graph. The cached values are part of the model state
    (see :attr:`.Model.state`), and can be stored in a chain by Liesel's MCMC engine
    Goose.

    .. note::
        This class is an abstract class that cannot be initialized without defining the
        :meth:`.update` method. See below for the most important concrete node classes.

    Parameters
    ----------
    inputs
        Non-keyword inputs. Any inputs that are not already nodes or :class:`.Var`
        will be converted to :class:`.Data` nodes.
    _name
        The name of the node. If you do not specify a name, a unique name will be \
        automatically generated upon initialization of a :class:`.Model`.
    _needs_seed
        Whether the node needs a seed / PRNG key.

    See Also
    --------
    .Calc :
        A node representing a general calculation/operation
        in JAX or Python.
    .Data :
        A node representing some static data.
    .Dist :
        A node representing a ``tensorflow_probability``
        :class:`~tfp.distributions.Distribution`.
    .Var : A variable in a statistical model, typically with a probability
        distribution.
    .param :
        A helper function to initialize a :class:`.Var` as a model parameter.
    .obs :
        A helper function to initialize a :class:`.Var` as an observed variable.


    .. _pytrees: https://jax.readthedocs.io/en/latest/pytrees.html
    .. _TensorFlow Probability: https://www.tensorflow.org/probability
    """

    def __init__(
        self,
        *inputs: Any,
        _name: str = "",
        _needs_seed: bool = False,
        **kwinputs: Any,
    ):
        self._groups: dict[str, Group] = {}
        self._inputs = tuple(self._to_node(_input) for _input in inputs)
        self._kwinputs = {kw: self._to_node(_input) for kw, _input in kwinputs.items()}
        self._model: weakref.ref[Model] | Callable[[], None] = lambda: None
        self._name = _name
        self._needs_seed = _needs_seed
        self._outdated = True
        self._outputs: tuple[Node, ...] = ()
        self._value: Any = None
        self._var: Var | None = None

        self.monitor = False
        """Whether the node should be monitored by an inference algorithm."""

    def _add_output(self, output: Node) -> Node:
        self._outputs = _unique_tuple(self._outputs, [output])
        return self

    def _clear_outputs(self) -> Node:
        self._outputs = ()
        return self

    def _set_model(self, model: Model) -> Node:
        if self.model:
            raise RuntimeError(f"{repr(self)} can only be part of one model")

        self._model = weakref.ref(model)
        return self

    def _set_var(self, var: Var) -> Node:
        if self.var:
            raise RuntimeError(f"{repr(self)} can only be part of one var")

        self._var = var
        return self

    @staticmethod
    def _to_node(x: Any) -> Node:
        if isinstance(x, Var):
            return x.var_value_node

        if not isinstance(x, Node):
            return Data(x)

        return x

    def _unset_model(self) -> Node:
        self._model = lambda: None
        return self

    def _unset_var(self) -> Node:
        self._var = None
        return self

    @no_model_method
    def add_inputs(self, *inputs: Any, **kwinputs: Any) -> Node:
        """Adds non-keyword and keyword input nodes to the existing ones."""
        inputs = self.inputs + inputs
        kwinputs = self.kwinputs | kwinputs
        self.set_inputs(*inputs, **kwinputs)
        return self

    def all_input_nodes(self) -> tuple[Node, ...]:
        """Returns all non-keyword and keyword input nodes as a unique tuple."""
        return _unique_tuple(self.inputs, self.kwinputs.values())

    @in_model_method
    def all_output_nodes(self) -> tuple[Node, ...]:
        """Returns all output nodes as a unique tuple."""
        return self.outputs

    def clear_state(self) -> Node:
        """Clears the state of the node."""
        self.state = NodeState(None, True)
        return self

    @in_model_method
    def flag_outdated(self) -> Node:
        """Flags the node and its recursive outputs as outdated."""
        self._outdated = True

        for node in self._outputs:
            node.flag_outdated()

        return self

    @property
    def groups(self) -> MappingProxyType[str, Group]:
        """The groups that this node is a part of."""
        return MappingProxyType(self._groups)

    @property
    def inputs(self) -> tuple[Node, ...]:
        """The non-keyword input nodes."""
        return self._inputs

    @property
    def kwinputs(self) -> MappingProxyType[str, Node]:
        """The keyword input nodes."""
        return MappingProxyType(self._kwinputs)

    @property
    def model(self) -> Model | None:
        """The model the node is part of."""
        return self._model()

    @property
    def name(self) -> str:
        """The name of the node."""
        return self._name

    @name.setter
    @no_model_setter
    def name(self, name: str):
        self._name = name

    @property
    def needs_seed(self) -> bool:
        """Whether the node needs a seed / PRNG key."""
        return self._needs_seed

    @needs_seed.setter
    @no_model_setter
    def needs_seed(self, needs_seed: bool):
        self._needs_seed = needs_seed

    @property
    def outdated(self) -> bool:
        """Whether the node is outdated."""

        if not self.model:
            return True

        return self._outdated

    @property
    @in_model_getter
    def outputs(self) -> tuple[Node, ...]:
        """The output nodes."""
        return self._outputs

    @no_model_method
    def set_inputs(self, *inputs: Any, **kwinputs: Any) -> Node:
        """Sets the non-keyword and keyword input nodes."""
        self._inputs = tuple(self._to_node(_input) for _input in inputs)

        self._kwinputs.clear()
        kwinputs = {kw: self._to_node(_input) for kw, _input in kwinputs.items()}
        self._kwinputs.update(kwinputs)

        return self

    @property
    def state(self) -> NodeState:
        """
        The state of the node.

        For the default node, a :class:`.NodeState` with the value and the
        outdated flag, but subclasses can add extra information to the state.
        """
        return NodeState(self.value, self.outdated)

    @state.setter
    def state(self, state: NodeState):
        self._value = state.value
        self._outdated = state.outdated

    @abstractmethod
    def update(self) -> Node:
        """Updates the value of the node."""

    @property
    def value(self) -> Any:
        """
        The value of the node.

        Can only be set for a :class:`.Data` node, but not a :class:`.Calc` or
        :class:`.Dist` node. If the node is part of a :class:`.Model` ``m`` with
        ``m.auto_update == True``, setting the value of the node triggers an update
        of the model. The auto-update can be disabled to improve the performance if
        multiple model parameters are updated at once.
        """
        return self._value

    @property
    def var(self) -> Var | None:
        """The variable the node is part of."""
        return self._var

    def __getstate__(self):
        state = self.__dict__.copy()
        state["_model"] = self._model()
        return state

    def __setstate__(self, state):
        self.__dict__.update(state)

        if self._model is not None:
            self._model = weakref.ref(self._model)
        else:
            self._model = lambda: None

    def __repr__(self) -> str:
        return f'{type(self).__name__}(name="{self.name}")'


class TransientNode(Node):
    """
    A node that does not cache its value.

    A transient node is outdated if and only if at least one of its input nodes
    is outdated. The :attr:`.outdated` property checks this condition on-the-fly.
    """

    @property
    def outdated(self) -> bool:
        """
        Whether the node is outdated.

        A transient node is outdated if and only if at least one of its input nodes
        is outdated. This condition is checked on-the-fly.
        """

        if not self.model:
            return True

        return any(_input.outdated for _input in self.all_input_nodes())

    @property
    def state(self) -> NodeState:
        """The state of the node with the value ``None``."""
        return NodeState(None, self.outdated)

    @state.setter
    def state(self, state: NodeState):
        self._value = state.value
        self._outdated = state.outdated

    def update(self):
        """Does nothing."""
        return self

    @property
    @abstractmethod
    def value(self) -> Any:
        """
        The value of the node.

        Computed on-the-fly.
        """


class ArgGroup(NamedTuple):
    """A group of arguments as a named tuple of ``args`` and ``kwargs``."""

    args: list[Any]
    """The non-keyword arguments."""

    kwargs: dict[str, Any]
    """The keyword arguments."""


class InputGroup(TransientNode):
    """
    A node that groups its inputs for another node.

    Essentially, this node "forwards" the values of its inputs to its outputs
    as an :class:`.ArgGroup`.
    """

    @property
    def value(self) -> ArgGroup:
        args = [_input.value for _input in self.inputs]
        kwargs = {kw: _input.value for kw, _input in self.kwinputs.items()}
        return ArgGroup(args, kwargs)


class Data(Node):
    """
    A :class:`.Node` subclass that holds constant values.

    Since the value represented by a data node does not change, it is always up-to-date.
    A common usecase for data nodes is to cache computed values.

    - By default, data nodes *will* appear in the node graph created by
      :func:`.viz.plot_nodes`, but they will *not* appear in the model graph created by
      :func:`.viz.plot_vars`.
    - You can wrap a data node in a :class:`.Var` to make it appear in the model graph.

    Parameters
    ----------
    value
        The value of the data node.
    _name
        The name of the data node. If you do not specify a name, a unique name will be \
        automatically generated upon initialization of a :class:`.Model`.

    See Also
    --------
    .Calc :
        A node representing a general calculation/operation
        in JAX or Python.
    .Dist :
        A node representing a ``tensorflow_probability``
        :class:`~tfp.distributions.Distribution`.
    .Var : A variable in a statistical model, typically with a probability
        distribution.
    .param :
        A helper function to initialize a :class:`.Var` as a model parameter.
    .obs :
        A helper function to initialize a :class:`.Var` as an observed variable.


    Examples
    --------

    A simple data node representing a constant value without a name:

    >>> nameless_node = lsl.Data(1.0)
    >>> nameless_node
    Data(name="")

    Adding this node to a model leads to an automatically generated name:

    >>> model = lsl.GraphBuilder().add(nameless_node).build_model()
    >>> nameless_node
    Data(name="n0")

    A data node with a name:

    >>> node = lsl.Data(1.0, _name="my_name")
    >>> node
    Data(name="my_name")
    """

    def __init__(self, value: Any, _name: str = ""):
        super().__init__(_name=_name)
        self._value = value

    def flag_outdated(self) -> Data:
        """Stops the recursion setting outdated flags."""
        return self

    @property
    def outdated(self) -> bool:
        return False

    def update(self) -> Data:
        """Does nothing."""
        return self

    @property
    def value(self) -> Any:
        return self._value

    @value.setter
    def value(self, value: Any):
        self._value = value

        if self.model:
            for node in self.outputs:
                node.flag_outdated()

            if self.model.auto_update:
                self.model.update()


class Calc(Node):
    """
    A :class:`.Node` subclass that calculates its value based on its inputs nodes.

    Calculator nodes are a central element block of the Liesel graph building toolkit.
    They wrap arbitrary calculations in pure JAX functions.

    - By default, calculator nodes *will* appear in the node graph created by
      :func:`.viz.plot_nodes`, but they will *not* appear in the model graph created by
      :func:`.viz.plot_vars`.
    - You can wrap a calculator node in a :class:`.Var` to make it appear in the model
      graph.

    .. tip::
        The wrapped function must be jit-compilable by JAX. This mainly means that
        it must be a pure function, i.e. it must not have any side effects and, given
        the same input, it must always return the same output. Some special
        consideration is also required for loops and conditionals.

        Please consult the JAX docs_ for details.

    Parameters
    ----------
    function
        The function to be wrapped. Must be jit-compilable by JAX.
    *inputs
        Non-keyword inputs. Any inputs that are not already nodes or :class:`.Var`
        will be converted to :class:`.Data` nodes. The values of these inputs will be
        passed to the wrapped function in the same order they are entered here.
    _name
        The name of the node. If you do not specify a name, a unique name will be \
        automatically generated upon initialization of a :class:`.Model`.
    _needs_seed
        Whether the node needs a seed / PRNG key.
    **kwinputs
        Keyword inputs. Any inputs that are not already nodes or :class:`.Var`s
        will be converted to :class:`.Data` nodes. The values of these inputs will be
        passed to the wrapped function as keyword arguments.

    See Also
    --------
    .Data :
        A node representing some static data.
    .Dist :
        A node representing a ``tensorflow_probability``
        :class:`~tfp.distributions.Distribution`.
    .Var : A variable in a statistical model, typically with a probability
        distribution.
    .param :
        A helper function to initialize a :class:`.Var` as a model parameter.
    .obs :
        A helper function to initialize a :class:`.Var` as an observed variable.

    Notes
    -----

    A calculator node will compute its value only when :meth:`.Calc.update` is called.
    This does not happen automatically upon initialization. Commonly, the first time
    this method is called is during the initialization of a :class:`.Model`, which might
    make it hard to spot errors in the wrapped computations. To update the value
    immediately, you can call :meth:`.Calc.update` manually.

    Examples
    --------

    A simple calculator node, taking the exponential value of an input parameter. This
    calculator node has not updated its value yet.

    >>> log_scale = lsl.param(0.0, name="log_scale")
    >>> scale = lsl.Calc(jnp.exp, log_scale)
    >>> print(scale.value)
    None

    The value of the calculator node is updated when :meth:`.Calc.update` is called.

    >>> scale.update()
    Calc(name="")
    >>> print(scale.value)
    1.0

    You can also update the value of the calculator node in one step upon initilization.

    >>> log_scale = lsl.param(0.0, name="log_scale")
    >>> scale = lsl.Calc(jnp.exp, log_scale).update()
    >>> print(scale.value)
    1.0

    You can also use your own functions as long as they are jit-compilable by JAX.

    >>> def compute_variance(x):
    ...     return jnp.exp(x)**2
    >>> log_scale = lsl.param(0.0, name="log_scale")
    >>> variance = lsl.Calc(compute_variance, log_scale).update()
    >>> print(variance.value)
    1.0

    You can wrap a calculator node in a :class:`.Var` to declare its role as a
    statistical model variable and make it appear in the variable graph.

    >>> log_scale = lsl.param(0.0, name="log_scale")
    >>> scale = lsl.Var(lsl.Calc(jnp.exp, log_scale).update())
    >>> print(scale.value)
    1.0


    .. _docs: https://jax.readthedocs.io/en/latest/notebooks/Common_Gotchas_in_JAX.html

    """

    def __init__(
        self,
        function: Callable[..., Any],
        *inputs: Any,
        _name: str = "",
        _needs_seed: bool = False,
        update_on_init: bool = True,
        **kwinputs: Any,
    ):
        super().__init__(*inputs, **kwinputs, _name=_name, _needs_seed=_needs_seed)
        self._function = function

<<<<<<< HEAD
        if update_on_init:
            try:
                self.update()
            except Exception as e:
                logger.warning(
                    f"{self} was not updated during initialization, because the"
                    f" following exception occured: {repr(e)}. See debug log for the"
                    " full traceback."
                )
                logger.debug(
                    f"{self} was not updated during initialization, because the"
                    " following exception occured:",
                    exc_info=e,
                )
=======
        try:
            self.update()
        except Exception as e:
            logger.warning(
                f"{self} was not updated during initialization, because the following"
                f" exception occured: {repr(e)}. See debug log for the full traceback."
            )
            logger.debug(
                f"{self} was not updated during initialization, because the following"
                f" exception occured:",
                exc_info=e,
            )
>>>>>>> 8bf4cd40

    @property
    def function(self) -> Callable[..., Any]:
        """The wrapped function."""
        return self._function

    @function.setter
    @no_model_setter
    def function(self, function: Callable[..., Any]):
        self._function = function

    def update(self) -> Calc:
        args = [_input.value for _input in self.inputs]
        kwargs = {kw: _input.value for kw, _input in self.kwinputs.items()}
        try:
            self._value = self.function(*args, **kwargs)
        except Exception as e:
            raise RuntimeError(f"Error while updating {self}.") from e
        self._outdated = False
        return self


class TransientCalc(TransientNode, Calc):
    """A transient calculator node that does not cache its value."""

    @property
    def value(self) -> Any:
        args = [_input.value for _input in self.inputs]
        kwargs = {kw: _input.value for kw, _input in self.kwinputs.items()}
        try:
            value = self.function(*args, **kwargs)
        except Exception as e:
            raise RuntimeError(f"Error while updating {self}.") from e

        return value


class TransientIdentity(TransientCalc):
    """
    A transient identity node that does not cache its value.

    Essentially, this node "forwards" the value of its input to its outputs.
    """

    def __init__(self, _input: Any, _name: str = ""):
        super().__init__(lambda x: x, _input, _name=_name)


class VarValue(TransientIdentity):
    """
    A proxy node for the value of a :class:`.Var`.

    This node type is used to keep the references to a variable intact,
    even if the underlying value node is replaced.
    """


class Dist(Node):
    """
    A :class:`.Node` subclass that wraps a probability distribution.

    Distribution nodes wrap distribution classes that follow the
    ``tensorflow_probability`` :class:`~tfp.distributions.Distribution` interface.
    They can be used to represent observation models and priors.

    Distribution nodes *will* appear in the node graph created by
    :func:`.viz.plot_nodes`, but they will *not* appear in the model graph created by
    :func:`.viz.plot_vars`.

    Parameters
    ----------
    distribution
        The wrapped distribution class that follows the ``tensorflow_probability``
        :class:`~tfp.distributions.Distribution` interface.
    *inputs
        Non-keyword inputs. Any inputs that are not already nodes or :class:`.Var`
        will be converted to :class:`.Data` nodes. The values of these inputs will be
        passed to the wrapped distribution in the same order they are entered here.
    _name
        The name of the node. If you do not specify a name, a unique name will be \
        automatically generated upon initialization of a :class:`.Model`.
    _needs_seed
        Whether the node needs a seed / PRNG key.
    **kwinputs
        Keyword inputs. Any inputs that are not already nodes or :class:`.Var`s
        will be converted to :class:`.Data` nodes. The values of these inputs will be
        passed to the wrapped distribution as keyword arguments.

    See Also
    --------
    .Var : A variable in a statistical model, typically with a probability
        distribution.
    .param :
        A helper function to initialize a :class:`.Var` as a model parameter.
    .obs :
        A helper function to initialize a :class:`.Var` as an observed variable.
    .MultivariateNormalDegenerate : A custom distribution class that implements
        a degenerate multivariate normal distribution in the ``tensorflow_probability``
        :class:`~tfp.distributions.Distribution` interface.


    Examples
    --------

    For the examples below, we import ``tensorflow_probability``:

    >>> import tensorflow_probability.substrates.jax.distributions as tfd

    Creating an observation model for a normally distributed variable with fixed
    mean and scale. The log probability of the node ``y`` in the example below is
    ``None``, until the variable is updated.


    >>> dist = lsl.Dist(tfd.Normal, loc=0.0, scale=1.0)
    >>> y = lsl.obs(jnp.array([-0.5, 0.0, 0.5]), dist, name="y")
    >>> print(y.log_prob)
    None

    >>> y.update()
    Var(name="y")
    >>> y.log_prob
    Array([-1.0439385, -0.9189385, -1.0439385], dtype=float32)

    Now we define the same observation model, but include the location and scale
    as parameters:

    >>> loc = lsl.param(0.0, name="loc")
    >>> scale = lsl.param(1.0, name="scale")
    >>> dist = lsl.Dist(tfd.Normal, loc=loc, scale=scale)
    >>> y = lsl.obs(jnp.array([-0.5, 0.0, 0.5]), dist, name="y").update()
    >>> y.log_prob
    Array([-1.0439385, -0.9189385, -1.0439385], dtype=float32)

    .. rubric:: Summed-up log-probability

    You can set the ``per_obs`` attribute of a distribution node to ``False`` to
    sum up the log-probability of the distribution over all observations.

    >>> dist.per_obs = False
    >>> y.update().log_prob
    Array(-3.0068154, dtype=float32)

    """

    def __init__(
        self,
        distribution: Callable[..., Distribution],
        *inputs: Any,
        _name: str = "",
        _needs_seed: bool = False,
        **kwinputs: Any,
    ):
        super().__init__(*inputs, **kwinputs, _name=_name, _needs_seed=_needs_seed)

        self._at: Node | None = None
        self._distribution = distribution
        self._per_obs = True

    def all_input_nodes(self) -> tuple[Node, ...]:
        inputs = super().all_input_nodes()

        if self.at:
            inputs = _unique_tuple(inputs, [self.at])

        return inputs

    @property
    def at(self) -> Node | None:
        """Where to evaluate the distribution."""
        return self._at

    @at.setter
    @no_model_setter
    def at(self, at: Node | None):
        if self.var and at is not self.var.var_value_node:
            raise RuntimeError(
                f"{repr(self)} is part of a var, cannot set property `at`"
            )

        self._at = at

    @property
    def distribution(self) -> Callable[..., Distribution]:
        """The wrapped distribution."""
        return self._distribution

    @distribution.setter
    @no_model_setter
    def distribution(self, distribution: Callable[..., Distribution]):
        self._distribution = distribution

    def init_dist(self) -> Distribution:
        """Initializes the distribution."""
        args = [_input.value for _input in self.inputs]
        kwargs = {kw: _input.value for kw, _input in self.kwinputs.items()}
        dist = self.distribution(*args, **kwargs)
        return dist

    @property
    def log_prob(self) -> Array:
        """The log-probability of the distribution."""
        return self.value

    @property
    def per_obs(self) -> bool:
        """Whether the log-probability is stored per observation or summed up."""
        return self._per_obs

    @per_obs.setter
    @no_model_setter
    def per_obs(self, per_obs: bool):
        self._per_obs = per_obs

    def update(self) -> Dist:
        if not self.at:
            raise RuntimeError(
                f"{repr(self)} cannot evaluate log-prob, property `at` not set"
            )

        log_prob = self.init_dist().log_prob(self.at.value)

        if not self.per_obs and hasattr(log_prob, "sum"):
            log_prob = log_prob.sum()

        self._value = log_prob
        self._outdated = False
        return self


class TransientDist(TransientNode, Dist):
    """A transient distribution node that does not cache its value."""

    @property
    def value(self) -> Any:
        if not self.at:
            raise RuntimeError(
                f"{repr(self)} cannot evaluate log-prob, property `at` not set"
            )

        log_prob = self.init_dist().log_prob(self.at.value)

        if not self.per_obs and hasattr(log_prob, "sum"):
            log_prob = log_prob.sum()

        return log_prob


class NoDist(Dist):
    def __init__(self):
        super().__init__(NoDistribution)

    def all_input_nodes(self) -> tuple[Node, ...]:
        return ()

    def all_output_nodes(self) -> tuple[Node, ...]:
        return ()

    @property
    def outputs(self) -> tuple[Node, ...]:
        return ()

    def update(self) -> NoDist:
        return self

    @property
    def value(self) -> float:
        return 0.0


# ~~~~~~~~~~~~~~~~~~~~~~~~~~~~~~~~~~~~~~~~~~~~~~~~~~~~~~~~~~~~~~~~~~~~~~~~~~~~~~~~~~~~~
# Variable ~~~~~~~~~~~~~~~~~~~~~~~~~~~~~~~~~~~~~~~~~~~~~~~~~~~~~~~~~~~~~~~~~~~~~~~~~~~~
# ~~~~~~~~~~~~~~~~~~~~~~~~~~~~~~~~~~~~~~~~~~~~~~~~~~~~~~~~~~~~~~~~~~~~~~~~~~~~~~~~~~~~~


class Var:
    """
    A variable in a statistical model, typically with a probability distribution.

    A variable in Liesel is typically a random variable, e.g. an observed or
    latent variable with a probability distribution, or a model parameter with
    a prior distribution. Note that observed variables and model parameters should
    typically be declared with the :func:`.obs` and :func:`.param` helper functions.
    Other quantities can also be declared as variables, e.g. fixed data like
    hyperparameters or design matrices, or quantities that are computed from
    other nodes, e.g. structured additive predictors in semi-parametric
    regression models.

    If a :class:`.Data` or :class:`.Calc` node does not have an associated probability
    distribution, it is possible but not necessary to declare it as a variable. There
    is no hard and fast rule when a node without a probability distribution should be
    declared as a variable and when not. The advantages of a variable in this case are:
    (1) easier access via the :attr:`.Model.vars` attribute, and (2) more explicit
    visualization with the :func:`.plot_vars` function. This might be particularly
    desirable for the hyperparameters of a prior distribution.

    Parameters
    ----------
    value
        The value of the variable.
    distribution
        The probability distribution of the variable.
    name
        The name of the variable. If you do not specify a name, a unique name will be \
        automatically generated upon initialization of a :class:`.Model`.

    See Also
    --------
    .obs : Helper function to declare a variable as an observed quantity.
    .param : Helper function to declare a variable as a model parameter.
    .Calc :
        A node representing a general calculation/operation
        in JAX or Python.
    .Data :
        A node representing some static data.
    .Dist :
        A node representing a ``tensorflow_probability``
        :class:`~tfp.distributions.Distribution`.

    Examples
    --------

    A simple variable without a distribution and without a name:

    >>> x = lsl.Var(1.0)
    >>> x
    Var(name="")

    Adding this variable to a model leads to an automatically generated name:

    >>> model = lsl.GraphBuilder().add(x).build_model()
    >>> x
    Var(name="v0")

    A simple variable with a name:

    >>> x = lsl.Var(1.0, name="x")
    >>> x
    Var(name="x")

    """

    __slots__ = (
        "info",
        "_auto_transform",
        "_dist_node",
        "_groups",
        "_name",
        "_observed",
        "_parameter",
        "_role",
        "_value_node",
        "_var_value_node",
    )

    def __init__(
        self,
        value: Any,
        distribution: Dist | None = None,
        name: str = "",
    ):
        self._name = name
        self._value_node: Node = Data(None)
        self._dist_node: Dist = NoDist()

        self._var_value_node: VarValue = VarValue(
            self._value_node, _name=f"{self._name}_var_value"
        )

        self._var_value_node._set_var(self)

        # use setters
        self.value_node = value  # type: ignore  # unfrozen
        self.dist_node = distribution  # type: ignore  # unfrozen

        self._auto_transform = False
        self._groups: dict[str, Group] = {}
        self._observed = False
        self._parameter = False
        self._role = ""

        self.info: dict[str, Any] = {}
        """Additional meta-information about the variable as a dict."""

    def all_input_nodes(self) -> tuple[Node, ...]:
        """Returns all input *nodes* as a unique tuple."""
        inputs1 = self.value_node.all_input_nodes()
        inputs2 = self._dist_node.all_input_nodes()
        return _unique_tuple(inputs1, inputs2)

    def all_input_vars(self) -> tuple[Var, ...]:
        """
        Returns all input *variables* as a unique tuple.

        The returned tuple also contains input variables that are indirect inputs
        of this variable through nodes without variables.
        """
        nodes = list(self.all_input_nodes())
        visited = []
        _vars = []

        while nodes:
            node = nodes.pop()

            if node not in visited:
                if node.var and node.var is not self:
                    _vars.append(node.var)
                else:
                    nodes.extend(node.all_input_nodes())

                visited.append(node)

        return _unique_tuple(_vars)

    @in_model_method
    def all_output_nodes(self) -> tuple[Node, ...]:
        """Returns all output *nodes* as a unique tuple."""
        nodes = list(self.value_node.all_output_nodes())
        nodes.extend(self.var_value_node.all_output_nodes())
        nodes.extend(self._dist_node.all_output_nodes())
        nodes = [node for node in nodes if node is not self.var_value_node]
        return _unique_tuple(nodes)

    @in_model_method
    def all_output_vars(self) -> tuple[Var, ...]:
        """
        Returns all output *variables* as a unique tuple.

        The returned tuple also contains output variables that are indirect outputs
        of this variable through nodes without variables.
        """
        nodes = list(self.all_output_nodes())
        visited = []
        _vars = []

        while nodes:
            node = nodes.pop()

            if node not in visited:
                if node.var and node.var is not self:
                    _vars.append(node.var)
                else:
                    nodes.extend(node.all_output_nodes())

                visited.append(node)

        return _unique_tuple(_vars)

    @property
    def auto_transform(self) -> bool:
        """
        Whether the variable should automatically be transformed to the unconstrained
        space ``R**n`` upon model initialization.
        """
        return self._auto_transform

    @auto_transform.setter
    def auto_transform(self, auto_transform: bool):
        self._auto_transform = auto_transform

    @property
    def dist_node(self) -> Dist | None:
        """The distribution node of the variable."""
        return self._dist_node if self.has_dist else None

    @dist_node.setter
    @no_model_setter
    def dist_node(self, dist_node: Dist | None):
        if not dist_node:
            dist_node = NoDist()

        if dist_node.model:
            raise RuntimeError(
                f"{repr(dist_node)} is part of a model, cannot be set as dist node"
            )

        if self.name and not dist_node.name:
            dist_node.name = f"{self.name}_log_prob"  # type: ignore  # unfrozen

        self._dist_node._unset_var()

        dist_node._set_var(self)
        dist_node.at = self.var_value_node  # type: ignore  # unfrozen
        self._dist_node = dist_node

    @property
    def groups(self) -> MappingProxyType[str, Group]:
        """The groups that this variable is a part of."""
        return MappingProxyType(self._groups)

    @property
    def has_dist(self) -> bool:
        """Whether the variable has a probability distribution."""
        return not isinstance(self._dist_node, NoDist)

    @property
    def log_prob(self) -> Array:
        """
        The log-probability of the variable.

        A variable without a probability distribution has a log-probability of 0.0.
        """
        return self._dist_node.value

    @property
    def model(self) -> Model | None:
        """The model the variable is part of."""
        return self.value_node.model

    @property
    def name(self) -> str:
        """The name of the variable."""
        return self._name

    @name.setter
    @no_model_setter
    def name(self, name: str):
        if name and self.value_node.name in ("", f"{self.name}_value"):
            self.value_node.name = f"{name}_value"  # type: ignore  # unfrozen
            self.var_value_node.name = f"{name}_var_value"  # type: ignore  # unfrozen

        if name and self._dist_node.name in ("", f"{self.name}_log_prob"):
            self._dist_node.name = f"{name}_log_prob"  # type: ignore  # unfrozen

        self._name = name

    @property
    def nodes(self) -> list[Node]:
        """The nodes of the variable as a list."""
        nodes = [self.value_node, self.var_value_node]

        if self.dist_node:
            nodes.append(self.dist_node)

        return nodes

    @property
    def observed(self) -> bool:
        """
        Whether the variable is observed.

        If a variable is observed and has an associated
        probability distribution, its log-probability is automatically added to the
        model log-likelihood (see :attr:`.Model.log_lik`).

        See Also
        --------
        .obs : Helper function to declare a variable as a parameter.
        .Model.log_prior : The log-prior of a Liesel model.
        .Var.parameter : Whether the variable is a parameter. If a variable is \
            a parameter, it is not observed.

        Notes
        -----

        We recommend to use the :func:`.obs` helper function to declare an observed
        variable.
        """
        return self._observed

    @observed.setter
    @no_model_setter
    def observed(self, observed: bool):
        self._observed = observed

    @property
    def parameter(self) -> bool:
        """
        Whether the variable is a parameter.

        If the variable is a parameter and has an associated
        probability distribution, its log-probability is added to the
        model's :attr:`~.Model.log_prior`.

        See Also
        --------
        .param : Helper function to declare a variable as a parameter.
        .Model.log_prior : The log-prior of a Liesel model.
        .Var.observed : Whether the variable is observed. If a variable is \
            a parameter, it is not observed.

        Notes
        -----

        We recommend to use the :func:`.param` helper function to declare a variable
        as a parameter.

        """
        return self._parameter

    @parameter.setter
    @no_model_setter
    def parameter(self, parameter: bool):
        self._parameter = parameter

    @property
    def role(self) -> str:
        """The role of the variable."""
        return self._role

    @role.setter
    def role(self, role: str):
        self._role = role

    @property
    def strong(self) -> bool:
        """
        Whether the variable is strong.

        A strong node is a node whose value is defined outside of the model, for
        example, if the node represents some observed data or a parameter (parameters
        are usually set by an inference algorithm such as an optimizer or sampler). In
        contrast, a weak node is a node whose value is defined within the model, that
        is, it is a deterministic function of some other nodes. An exp-transformation
        mapping a real-valued parameter to a positive number, for example, would be a
        weak node.

        See Also
        --------
        .weak : Whether the variable is weak. In general, ``strong = not weak``.

        """
        return isinstance(self.value_node, Data)

    def update(self) -> Var:
        """Updates the variable."""
        self.value_node.update()
        self._dist_node.update()
        return self

    @property
    def value(self) -> Any:
        """
        The value of the variable.

        Can only be set if the variable is strong. If the variable is part of
        a :class:`.Model` ``m`` with ``m.auto_update == True``, setting the value of
        the variable triggers an update of the model. The auto-update can be disabled
        to improve the performance if multiple model parameters are updated at once.
        """
        return self.value_node.value

    @value.setter
    def value(self, value: Any):
        if self.weak:
            raise RuntimeError(f"{repr(self)} is weak, cannot set value")

        self.value_node.value = value  # type: ignore  # data node

    @property
    def value_node(self) -> Node:
        """The value node of the variable."""
        return self._value_node

    @value_node.setter
    @no_model_setter
    def value_node(self, value_node: Any):
        if isinstance(value_node, Var):
            value_node = Calc(lambda x: x, value_node)

        if not isinstance(value_node, Node):
            value_node = Data(value_node)

        if value_node.model:
            raise RuntimeError(
                f"{repr(value_node)} is part of a model, cannot be set as value node"
            )

        if self.name and not value_node.name:
            value_node.name = f"{self.name}_value"

        self.value_node._unset_var()

        value_node._set_var(self)
        self._value_node = value_node
        self._var_value_node.set_inputs(self._value_node)

    @property
    def var_value_node(self) -> VarValue:
        """The proxy node for the value of the variable."""
        return self._var_value_node

    @property
    def weak(self) -> bool:
        """
        Whether the variable is weak.

        A weak variable is a variable whose value is defined within the model, that
        is, it is a deterministic function of some other nodes.

        See Also
        --------
        .strong : Whether the variable is strong. In general, ``weak = not strong``.
        """
        return not self.strong

    def __repr__(self) -> str:
        return f'{type(self).__name__}(name="{self.name}")'


# ~~~~~~~~~~~~~~~~~~~~~~~~~~~~~~~~~~~~~~~~~~~~~~~~~~~~~~~~~~~~~~~~~~~~~~~~~~~~~~~~~~~~~
# Variable helpers ~~~~~~~~~~~~~~~~~~~~~~~~~~~~~~~~~~~~~~~~~~~~~~~~~~~~~~~~~~~~~~~~~~~~
# ~~~~~~~~~~~~~~~~~~~~~~~~~~~~~~~~~~~~~~~~~~~~~~~~~~~~~~~~~~~~~~~~~~~~~~~~~~~~~~~~~~~~~


def obs(value: Any | Calc, distribution: Dist | None = None, name: str = "") -> Var:
    """
    Helper function that returns an observed :class:`.Var`.

    Sets the :attr:`.Var.observed` flag. If the observed variable is a random variable,
    i.e. if it has an associated probability distribution, its log-probability is
    automatically added to the model log-likelihood (see :attr:`.Model.log_lik`).

    Parameters
    ----------
    value
        The value of the variable.
    distribution
        The probability distribution of the variable.
    name
        The name of the variable. If you do not specify a name, a unique name will be \
        automatically generated upon initialization of a :class:`.Model`.


    Returns
    -------
    An observed variable.

    See Also
    --------
    .Calc :
        A node representing a general calculation/operation in JAX or Python.
    .Data :
        A node representing some static data.
    .Dist :
        A node representing a ``tensorflow_probability``
        :class:`~tfp.distributions.Distribution`.
    .Var : A variable in a statistical model, typically with a probability
        distribution.
    .param :
        A helper function to initialize a :class:`.Var` as a model parameter.

    Notes
    -----

    A variable will compute its log probability only when :meth:`.Calc.update` is
    called. This does not happen automatically upon initialization. Commonly, the first
    time this method is called is during the initialization of a :class:`.Model`. To
    update the value immediately, you can call :meth:`.Var.update` manually.


    Examples
    --------

    >>> import tensorflow_probability.substrates.jax.distributions as tfd

    We can declare an observed variable with a normal distribution as the observation
    model:

    >>> dist = lsl.Dist(tfd.Normal, loc=0.0, scale=1.0)
    >>> y = lsl.obs(jnp.array([-0.5, 0.0, 0.5]), dist, name="y")
    >>> y
    Var(name="y")

    Now we build the model graph:

    >>> model = lsl.GraphBuilder().add(y).build_model()

    The log-likelihood of the model is the sum of the log-probabilities of all observed
    variables. In this case this is only our ``y`` variable:

    >>> model.log_lik
    Array(-3.0068154, dtype=float32)

    >>> jnp.sum(y.log_prob)
    Array(-3.0068154, dtype=float32)

    """
    var = Var(value, distribution, name)
    var.observed = True
    return var


def param(value: Any | Calc, distribution: Dist | None = None, name: str = "") -> Var:
    """
    Helper function that returns a parameter :class:`.Var`.

    Sets the :attr:`.Var.parameter` flag. If the parameter variable is a
    random variable, i.e. if it has an associated probability distribution,
    its log-probability is automatically added to the model log-prior
    (see :attr:`.Model.log_prior`).

    Parameters
    ----------
    value
        The value of the parameter.
    distribution
        The probability distribution of the parameter.
    name
        The name of the parameter. If you do not specify a name, a unique name will be \
        automatically generated upon initialization of a :class:`.Model`.

    Returns
    -------
    A parameter variable.

    See Also
    --------
    .Calc :
        A node representing a general calculation/operation
        in JAX or Python.
    .Data :
        A node representing some static data.
    .Dist :
        A node representing a ``tensorflow_probability``
        :class:`~tfp.distributions.Distribution`.
    .Var : A variable in a statistical model, typically with a probability
        distribution.
    .obs :
        A helper function to initialize a :class:`.Var` as an observed variable.

    Notes
    -----

    A variable will compute its log probability only when :meth:`.Calc.update` is
    called. This does not happen automatically upon initialization. Commonly, the first
    time this method is called is during the initialization of a :class:`.Model`. To
    update the value immediately, you can call :meth:`.Var.update` manually.

    Examples
    --------

    >>> import tensorflow_probability.substrates.jax.distributions as tfd

    A variance parameter with an inverse-gamma prior:

    >>> prior = lsl.Dist(tfd.InverseGamma, concentration=0.1, scale=0.1)
    >>> variance = lsl.param(1.0, prior, name="variance")
    >>> variance
    Var(name="variance")

    We can use this parameter variable in the distribution of an observed variable:

    >>> scale = lsl.Calc(jnp.sqrt, variance)
    >>> dist = lsl.Dist(tfd.Normal, loc=0.0, scale=scale)
    >>> y = lsl.obs(jnp.array([-0.5, 0.0, 0.5]), dist, name="y")
    >>> y
    Var(name="y")

    Now we can build the model graph:

    >>> model = lsl.GraphBuilder().add(y).build_model()

    The log_prior of the model is the sum of the log-priors of all parameters. In this
    case this is only our ``variance`` parameter:

    >>> model.log_prior
    Array(-2.582971, dtype=float32)

    >>> variance.log_prob
    Array(-2.582971, dtype=float32)

    The log-likelihood of the model is the sum of the log-probabilities of all observed
    variables. In this case this is only our ``y`` variable:

    >>> model.log_lik
    Array(-3.0068154, dtype=float32)

    >>> jnp.sum(y.log_prob)
    Array(-3.0068154, dtype=float32)

    """
    var = Var(value, distribution, name)
    var.value_node.monitor = True
    var.parameter = True
    return var


# ~~~~~~~~~~~~~~~~~~~~~~~~~~~~~~~~~~~~~~~~~~~~~~~~~~~~~~~~~~~~~~~~~~~~~~~~~~~~~~~~~~~~~
# Other helpers ~~~~~~~~~~~~~~~~~~~~~~~~~~~~~~~~~~~~~~~~~~~~~~~~~~~~~~~~~~~~~~~~~~~~~~~
# ~~~~~~~~~~~~~~~~~~~~~~~~~~~~~~~~~~~~~~~~~~~~~~~~~~~~~~~~~~~~~~~~~~~~~~~~~~~~~~~~~~~~~


def add_group(name: str, **kwargs: Node | Var) -> Group:
    """
    Assigns the nodes and variables to a group.

    .. deprecated:: 0.2.2
        Use the :class:`.Group` object directly. This function will be removed in
        v0.4.0.

    Parameters
    ----------
    name
        The name of the group.
    kwargs
        The nodes and variables in the group with their keys in the group as keywords.

    See Also
    --------
    .Node.groups : The groups that a node is a part of.
    .Group : A group of nodes and variables.
    """
    warnings.warn(
        "The `add_group` function is deprecated and will be removed in v0.4.0. "
        "Use the `Group` object directly.",
        FutureWarning,
    )
    return Group(name, **kwargs)


# ~~~~~~~~~~~~~~~~~~~~~~~~~~~~~~~~~~~~~~~~~~~~~~~~~~~~~~~~~~~~~~~~~~~~~~~~~~~~~~~~~~~~~
# Group ~~~~~~~~~~~~~~~~~~~~~~~~~~~~~~~~~~~~~~~~~~~~~~~~~~~~~~~~~~~~~~~~~~~~~~~~~~~~~~~
# ~~~~~~~~~~~~~~~~~~~~~~~~~~~~~~~~~~~~~~~~~~~~~~~~~~~~~~~~~~~~~~~~~~~~~~~~~~~~~~~~~~~~~


class Group:
    """
    A group holds a collection of related :class:`.Var` and/or :class:`.Node` objects.

    They allow you to do three basic things:

    1. Store related nodes together for easier access.
    2. Access their member nodes and variables via ``group["name"]``, where ``"name"``
       is the group-specific name, which can be different from the :attr:`.Var.name` /
       :attr:`.Node.name`.
    3. Easily retrieve a variable's or a node's value from a :attr:`.Model.state` based
       on their group-specific name via :meth:`.value_from`.

    Parameters
    ----------
    name
        The group's name. Must be unique among the groups of its members, and within
        a model.
    **nodes_and_vars
        An arbitrary number of nodes or variables. The keywords will be used as the
        group-specific names of the respective objects.

    See Also
    --------
    * :attr:`.Node.groups` and :attr:`.Var.groups` are :obj:`MappingProxyType` objects
      (basically read-only dictionaries) of the groups whose member the respective
      object is.
    * :meth:`.GraphBuilder.groups` and :meth:`.Model.groups` are methods that collect
      and return all groups within the graph/model.

    Notes
    -----
    Note the following:

    - Groups can only be filled upon initialization.
    - After initialization, variables and nodes cannot be removed from a group.

    Examples
    --------
    Add a variable to a group:

    >>> my_var = lsl.Var(0.0, name="long_unique_variable_name")
    >>> grp = lsl.Group(name="demo_group", short_name=my_var)
    >>> grp
    Group(name="demo_group")

    Access the variable by its group-specific name:

    >>> grp["short_name"]
    Var(name="long_unique_variable_name")

    Retrieve the value of a variable from a model state:

    >>> model_state = {my_var.value_node.name: lsl.NodeState(10., False)}
    >>> grp.value_from(model_state, "short_name")
    10.0
    """

    def __init__(self, name: str, **nodes_and_vars: Node | Var) -> None:
        self._name = name
        self._nodes_and_vars = nodes_and_vars

        for member in self._nodes_and_vars.values():
            if name in member.groups:
                raise RuntimeError(
                    f"{repr(member)} is already a member of a group "
                    f"with the name {repr(name)}"
                )
            member._groups[name] = self

        self._nodes = {
            name: obj
            for name, obj in self._nodes_and_vars.items()
            if isinstance(obj, Node)
        }

        self._vars = {
            name: obj
            for name, obj in self._nodes_and_vars.items()
            if isinstance(obj, Var)
        }

    @property
    def name(self) -> str:
        """The group's name."""
        return self._name

    def value_from(self, model_state: dict[str, NodeState], name: str) -> Array:
        """
        Retrieves the value of a node or variable that is a member of the group from
        a model state.

        Parameters
        ----------
        model_state
            The state of a Liesel model, i.e. a :class:`~.Model.state`.
        name
            The name of the node or variable within this group.

        Returns
        -------
        The value of the node or variable.
        """
        member = self[name]

        if isinstance(member, Var):
            value_name = member.value_node.name
        else:
            value_name = member.name

        return model_state[value_name].value

    @property
    def vars(self) -> MappingProxyType[str, Var]:
        """A mapping of the variables in the group with their names as keys."""
        return MappingProxyType(self._vars)

    @property
    def nodes(self) -> MappingProxyType[str, Node]:
        """A mapping of the nodes in the group with their names as keys."""
        return MappingProxyType(self._nodes)

    @property
    def nodes_and_vars(self) -> MappingProxyType[str, Node | Var]:
        """A mapping of all group members with their names as keys."""
        return MappingProxyType(self._nodes_and_vars)

    def __contains__(self, key) -> bool:
        return key in self._nodes_and_vars

    def __getitem__(self, key) -> Var | Node:
        return self._nodes_and_vars[key]

    def __repr__(self) -> str:
        return f'{type(self).__name__}(name="{self.name}")'<|MERGE_RESOLUTION|>--- conflicted
+++ resolved
@@ -5,10 +5,7 @@
 from __future__ import annotations
 
 import logging
-<<<<<<< HEAD
 import warnings
-=======
->>>>>>> 8bf4cd40
 import weakref
 from abc import ABC, abstractmethod
 from collections.abc import Callable, Hashable, Iterable
@@ -56,6 +53,8 @@
 
 logger = logging.getLogger(__name__)
 
+logger = logging.getLogger(__name__)
+
 
 def _unique_tuple(*args: Iterable[T]) -> tuple[T, ...]:
     return tuple(dict.fromkeys(chain(*args)))
@@ -674,7 +673,6 @@
         super().__init__(*inputs, **kwinputs, _name=_name, _needs_seed=_needs_seed)
         self._function = function
 
-<<<<<<< HEAD
         if update_on_init:
             try:
                 self.update()
@@ -689,20 +687,6 @@
                     " following exception occured:",
                     exc_info=e,
                 )
-=======
-        try:
-            self.update()
-        except Exception as e:
-            logger.warning(
-                f"{self} was not updated during initialization, because the following"
-                f" exception occured: {repr(e)}. See debug log for the full traceback."
-            )
-            logger.debug(
-                f"{self} was not updated during initialization, because the following"
-                f" exception occured:",
-                exc_info=e,
-            )
->>>>>>> 8bf4cd40
 
     @property
     def function(self) -> Callable[..., Any]:
