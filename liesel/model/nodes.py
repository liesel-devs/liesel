--- conflicted
+++ resolved
@@ -1529,11 +1529,8 @@
         self,
         bijector: type[jb.Bijector] | jb.Bijector | None = None,
         *bijector_args,
-<<<<<<< HEAD
         inference: InferenceTypes | Literal["drop"] = None,
-=======
         name: str | None = None,
->>>>>>> 01de1058
         **bijector_kwargs,
     ) -> Var:
         """
@@ -1557,7 +1554,6 @@
             directly.
         bijector_args
             The arguments passed on to the init function of the bijector.
-<<<<<<< HEAD
         inference
             Additional information that can be used to set up inference algorithms for \
             the new, transformed variable. If ``"drop"``, the inference \
@@ -1566,12 +1562,10 @@
             If ``None`` (default), the new variable will likewise have no inference \
             information, but an error will be raised if there is inference information \
             on the original variable.
-=======
         name
             Name for the new, transformed variable. If ``None`` (default), the new \
             name will be ``<old_name>_transformed``, where ``<old_name>`` is \
             a placeholder for the current variable's name.
->>>>>>> 01de1058
         bijector_kwargs
             The keyword arguments passed on to the init function of the bijector.
 
@@ -1692,7 +1686,6 @@
         else:
             # avoid infinite recursion
             self.auto_transform = False
-<<<<<<< HEAD
 
             # use default event space bijector if bijector is None
             use_default_bijector = bijector is None
@@ -1700,15 +1693,6 @@
                 dist_inst = self.dist_node.init_dist()
                 default_bijector = dist_inst.experimental_default_event_space_bijector
 
-=======
-
-            # use default event space bijector if bijector is None
-            use_default_bijector = bijector is None
-            if use_default_bijector:
-                dist_inst = self.dist_node.init_dist()
-                default_bijector = dist_inst.experimental_default_event_space_bijector
-
->>>>>>> 01de1058
             if use_default_bijector and default_bijector is None:
                 raise RuntimeError(
                     f"{self} has distribution without default event space bijector "
@@ -1726,19 +1710,13 @@
                         " arguments. You should either initialise your bijector"
                         " directly with the arguments, or pass a bijector class"
                         " instead. The first option is preferred, if the bijector"
-<<<<<<< HEAD
-                        " arguments are constant."
-=======
                         " argumentsare constant."
->>>>>>> 01de1058
                     )
                 tvar = _transform_var_with_bijector_instance(self, bijector)
             else:
                 raise TypeError(
                     f"Argument {bijector=} is of invalid type {type(bijector)}."
                 )
-<<<<<<< HEAD
-=======
 
             tvar.parameter = self.parameter  # type: ignore
             self.parameter = False
@@ -1746,11 +1724,6 @@
 
         if name is not None:
             tvar.name = name
->>>>>>> 01de1058
-
-            tvar.parameter = self.parameter  # type: ignore
-            self.parameter = False
-            self.dist_node = None
 
         if inference == "drop":
             self.inference = None
