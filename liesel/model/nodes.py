--- conflicted
+++ resolved
@@ -33,12 +33,9 @@
 from .viz import plot_nodes, plot_vars
 
 if TYPE_CHECKING:
-<<<<<<< HEAD
+    from jax.random import KeyArray
+
     from ..goose.kernel import Kernel
-=======
-    from jax.random import KeyArray
-
->>>>>>> 685b7eee
     from .model import Model
 
 __all__ = [
@@ -1167,18 +1164,15 @@
     name
         The name of the variable. If you do not specify a name, a unique name will be \
         automatically generated upon initialization of a :class:`.Model`.
-<<<<<<< HEAD
     mcmc_kernel
         A :class:`.goose.Kernel` instance or class for easy access via the \
         :attr:`.mcmc_kernel` attribute and collection in the \
         :meth:`~liesel.model.Model.mcmc_kernels` method.
-=======
     jitter_dist
         A :class:`~tfp.distributions.Distribution` instance that can be used to apply \
         jittering to the variable's value in :meth:`.Var.apply_jitter`. Also used in \
         :meth:`.Model.apply_jitter` and :meth:`.Model.jitter_functions`. If ``None`` \
         (default), no jittering will be applied.
->>>>>>> 685b7eee
 
     See Also
     --------
@@ -1226,11 +1220,8 @@
         value: Any,
         distribution: Dist | None = None,
         name: str = "",
-<<<<<<< HEAD
         mcmc_kernel: type[Kernel] | Kernel | None = None,
-=======
         jitter_dist: Distribution | None = None,
->>>>>>> 685b7eee
     ):
         self._name = name
         self._value_node: Node = Value(None)
@@ -1264,11 +1255,8 @@
         value: Any,
         distribution: Dist | None = None,
         name: str = "",
-<<<<<<< HEAD
         mcmc_kernel: type[Kernel] | Kernel | None = None,
-=======
         jitter_dist: Distribution | None = None,
->>>>>>> 685b7eee
     ) -> Var:
         """
         Initializes a strong variable that acts as a model parameter.
@@ -1315,11 +1303,9 @@
         Var(name="")
 
         """
-<<<<<<< HEAD
-        var = cls(value, distribution, name, mcmc_kernel=mcmc_kernel)
-=======
-        var = cls(value, distribution, name, jitter_dist=jitter_dist)
->>>>>>> 685b7eee
+        var = cls(
+            value, distribution, name, mcmc_kernel=mcmc_kernel, jitter_dist=jitter_dist
+        )
         var.value_node.monitor = True
         var.parameter = True
         return var
@@ -1479,14 +1465,11 @@
 
     @classmethod
     def new_value(
-<<<<<<< HEAD
         cls,
         value: Any,
         name: str = "",
         mcmc_kernel: type[Kernel] | Kernel | None = None,
-=======
-        cls, value: Any, name: str = "", jitter_dist: Distribution | None = None
->>>>>>> 685b7eee
+        jitter_dist: Distribution | None = None,
     ) -> Var:
         """
         Initializes a strong variable without a distribution.
@@ -1522,11 +1505,7 @@
         Var(name="")
 
         """
-<<<<<<< HEAD
-        var = cls(value, name=name, mcmc_kernel=mcmc_kernel)
-=======
-        var = cls(value, name=name, jitter_dist=jitter_dist)
->>>>>>> 685b7eee
+        var = cls(value, name=name, mcmc_kernel=mcmc_kernel, jitter_dist=jitter_dist)
         return var
 
     @property
@@ -1758,17 +1737,15 @@
         self.parameter = False
         self.dist_node = None
 
-<<<<<<< HEAD
         if self._mcmc_kernel is not None:
             logger.warning(f"Removing MCMC kernel {self._mcmc_kernel} from {self}.")
             self._mcmc_kernel = None
-=======
+
         if self._jitter_dist is not None:
             logger.warning(
                 f"Removing jitter distribution {self.jitter_dist} from {self}."
             )
             self._jitter_dist = None
->>>>>>> 685b7eee
 
         return tvar
 
