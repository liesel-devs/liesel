"""
Nodes and variables.
"""

from __future__ import annotations

import logging
import warnings
import weakref
from abc import ABC, abstractmethod
from collections.abc import Callable, Hashable, Iterable
from functools import wraps
from itertools import chain
from types import MappingProxyType
from typing import TYPE_CHECKING, Any, NamedTuple, TypeVar, Union

import tensorflow_probability.substrates.jax.bijectors as jb
import tensorflow_probability.substrates.jax.distributions as jd
import tensorflow_probability.substrates.numpy.bijectors as nb
import tensorflow_probability.substrates.numpy.distributions as nd

from ..distributions.nodist import NoDistribution

if TYPE_CHECKING:
    from .model import Model

__all__ = [
    "Array",
    "Bijector",
    "Calc",
    "Value",
    "Dist",
    "Distribution",
    "Group",
    "InputGroup",
    "Node",
    "NodeState",
    "obs",
    "param",
    "TransientCalc",
    "TransientDist",
    "TransientIdentity",
    "TransientNode",
    "Var",
    "add_group",
]

Array = Any
Distribution = Union[jd.Distribution, nd.Distribution]
Bijector = Union[jb.Bijector, nb.Bijector]

T = TypeVar("T", bound=Hashable)

logger = logging.getLogger(__name__)


def _unique_tuple(*args: Iterable[T]) -> tuple[T, ...]:
    return tuple(dict.fromkeys(chain(*args)))


def in_model_method(fn):
    @wraps(fn)
    def wrapped(self, *args, **kwargs):
        if not self.model:
            raise RuntimeError(
                f"{repr(self)} is not part of a model, cannot call {fn.__name__}()"
            )
        return fn(self, *args, **kwargs)

    return wrapped


def in_model_getter(fn):
    @wraps(fn)
    def wrapped(self, *args, **kwargs):
        if not self.model:
            raise RuntimeError(
                f"{repr(self)} is not part of a model, cannot call '{fn.__name__}'"
            )
        return fn(self, *args, **kwargs)

    return wrapped


def no_model_method(fn):
    @wraps(fn)
    def wrapped(self, *args, **kwargs):
        if self.model:
            raise RuntimeError(
                f"{repr(self)} is part of a model, cannot call {fn.__name__}()"
            )
        return fn(self, *args, **kwargs)

    return wrapped


def no_model_setter(fn):
    @wraps(fn)
    def wrapped(self, *args, **kwargs):
        if self.model:
            raise RuntimeError(
                f"{repr(self)} is part of a model, cannot set '{fn.__name__}'"
            )
        return fn(self, *args, **kwargs)

    return wrapped


# ~~~~~~~~~~~~~~~~~~~~~~~~~~~~~~~~~~~~~~~~~~~~~~~~~~~~~~~~~~~~~~~~~~~~~~~~~~~~~~~~~~~~~
# Nodes ~~~~~~~~~~~~~~~~~~~~~~~~~~~~~~~~~~~~~~~~~~~~~~~~~~~~~~~~~~~~~~~~~~~~~~~~~~~~~~~
# ~~~~~~~~~~~~~~~~~~~~~~~~~~~~~~~~~~~~~~~~~~~~~~~~~~~~~~~~~~~~~~~~~~~~~~~~~~~~~~~~~~~~~


class NodeState(NamedTuple):
    """The state of a node."""

    value: Any
    """The value of the node."""

    outdated: bool
    """Whether the node is outdated."""

    extra: Any = None
    """Optional extra information."""


class Node(ABC):
    """
    A node of a computational graph that can cache its value.

    Liesel represents statistical models as directed acyclic graphs (DAGs) of
    random variables (see :class:`.Var`) and computational nodes. The graph of
    random variables is built on top of the computational graph. The nodes of the
    computational graph will typically express computations in JAX returning arrays
    or pytrees_, but in general, they can represent arbitrary operations in Python.

    Nodes can cache the result of the operations they represent, improving
    the efficiency of the graph. The cached values are part of the model state
    (see :attr:`.Model.state`), and can be stored in a chain by Liesel's MCMC engine
    Goose.

    .. note::
        This class is an abstract class that cannot be initialized without defining the
        :meth:`.update` method. See below for the most important concrete node classes.

    Parameters
    ----------
    inputs
        Non-keyword inputs. Any inputs that are not already nodes or :class:`.Var`
        will be converted to :class:`.Value` nodes.
    _name
        The name of the node. If you do not specify a name, a unique name will be \
        automatically generated upon initialization of a :class:`.Model`.
    _needs_seed
        Whether the node needs a seed / PRNG key.

    See Also
    --------
    .Calc :
        A node representing a general calculation/operation
        in JAX or Python.
    .Value :
        A node representing some static data.
    .Dist :
        A node representing a ``tensorflow_probability``
        :class:`~tfp.distributions.Distribution`.
    .Var : A variable in a statistical model, typically with a probability
        distribution.
    .param :
        A helper function to initialize a :class:`.Var` as a model parameter.
    .obs :
        A helper function to initialize a :class:`.Var` as an observed variable.


    .. _pytrees: https://jax.readthedocs.io/en/latest/pytrees.html
    .. _TensorFlow Probability: https://www.tensorflow.org/probability
    """

    def __init__(
        self,
        *inputs: Any,
        _name: str = "",
        _needs_seed: bool = False,
        **kwinputs: Any,
    ):
        self._groups: dict[str, Group] = {}
        self._inputs = tuple(self._to_node(_input) for _input in inputs)
        self._kwinputs = {kw: self._to_node(_input) for kw, _input in kwinputs.items()}
        self._model: weakref.ref[Model] | Callable[[], None] = lambda: None
        self._name = _name
        self._needs_seed = _needs_seed
        self._outdated = True
        self._outputs: tuple[Node, ...] = ()
        self._value: Any = None
        self._var: Var | None = None

        self.monitor = False
        """Whether the node should be monitored by an inference algorithm."""

    def _add_output(self, output: Node) -> Node:
        self._outputs = _unique_tuple(self._outputs, [output])
        return self

    def _clear_outputs(self) -> Node:
        self._outputs = ()
        return self

    def _set_model(self, model: Model) -> Node:
        if self.model:
            raise RuntimeError(f"{repr(self)} can only be part of one model")

        self._model = weakref.ref(model)
        return self

    def _set_var(self, var: Var) -> Node:
        if self.var:
            raise RuntimeError(f"{repr(self)} can only be part of one var")

        self._var = var
        return self

    @staticmethod
    def _to_node(x: Any) -> Node:
        if isinstance(x, Var):
            return x.var_value_node

        if not isinstance(x, Node):
            return Value(x)

        return x

    def _unset_model(self) -> Node:
        self._model = lambda: None
        return self

    def _unset_var(self) -> Node:
        self._var = None
        return self

    @no_model_method
    def add_inputs(self, *inputs: Any, **kwinputs: Any) -> Node:
        """Adds non-keyword and keyword input nodes to the existing ones."""
        inputs = self.inputs + inputs
        kwinputs = self.kwinputs | kwinputs
        self.set_inputs(*inputs, **kwinputs)
        return self

    def all_input_nodes(self) -> tuple[Node, ...]:
        """Returns all non-keyword and keyword input nodes as a unique tuple."""
        return _unique_tuple(self.inputs, self.kwinputs.values())

    @in_model_method
    def all_output_nodes(self) -> tuple[Node, ...]:
        """Returns all output nodes as a unique tuple."""
        return self.outputs

    def clear_state(self) -> Node:
        """Clears the state of the node."""
        self.state = NodeState(None, True)
        return self

    @in_model_method
    def flag_outdated(self) -> Node:
        """Flags the node and its recursive outputs as outdated."""
        self._outdated = True

        for node in self._outputs:
            node.flag_outdated()

        return self

    @property
    def groups(self) -> MappingProxyType[str, Group]:
        """The groups that this node is a part of."""
        return MappingProxyType(self._groups)

    @property
    def inputs(self) -> tuple[Node, ...]:
        """The non-keyword input nodes."""
        return self._inputs

    @property
    def kwinputs(self) -> MappingProxyType[str, Node]:
        """The keyword input nodes."""
        return MappingProxyType(self._kwinputs)

    @property
    def model(self) -> Model | None:
        """The model the node is part of."""
        return self._model()

    @property
    def name(self) -> str:
        """The name of the node."""
        return self._name

    @name.setter
    @no_model_setter
    def name(self, name: str):
        self._name = name

    @property
    def needs_seed(self) -> bool:
        """Whether the node needs a seed / PRNG key."""
        return self._needs_seed

    @needs_seed.setter
    @no_model_setter
    def needs_seed(self, needs_seed: bool):
        self._needs_seed = needs_seed

    @property
    def outdated(self) -> bool:
        """Whether the node is outdated."""

        if not self.model:
            return True

        return self._outdated

    @property
    @in_model_getter
    def outputs(self) -> tuple[Node, ...]:
        """The output nodes."""
        return self._outputs

    @no_model_method
    def set_inputs(self, *inputs: Any, **kwinputs: Any) -> Node:
        """Sets the non-keyword and keyword input nodes."""
        self._inputs = tuple(self._to_node(_input) for _input in inputs)

        self._kwinputs.clear()
        kwinputs = {kw: self._to_node(_input) for kw, _input in kwinputs.items()}
        self._kwinputs.update(kwinputs)

        return self

    @property
    def state(self) -> NodeState:
        """
        The state of the node.

        For the default node, a :class:`.NodeState` with the value and the
        outdated flag, but subclasses can add extra information to the state.
        """
        return NodeState(self.value, self.outdated)

    @state.setter
    def state(self, state: NodeState):
        self._value = state.value
        self._outdated = state.outdated

    @abstractmethod
    def update(self) -> Node:
        """Updates the value of the node."""

    @property
    def value(self) -> Any:
        """
        The value of the node.

        Can only be set for a :class:`.Value` node, but not a :class:`.Calc` or
        :class:`.Dist` node. If the node is part of a :class:`.Model` ``m`` with
        ``m.auto_update == True``, setting the value of the node triggers an update
        of the model. The auto-update can be disabled to improve the performance if
        multiple model parameters are updated at once.
        """
        return self._value

    @property
    def var(self) -> Var | None:
        """The variable the node is part of."""
        return self._var

    def __getstate__(self):
        state = self.__dict__.copy()
        state["_model"] = self._model()
        return state

    def __setstate__(self, state):
        self.__dict__.update(state)

        if self._model is not None:
            self._model = weakref.ref(self._model)
        else:
            self._model = lambda: None

    def __repr__(self) -> str:
        return f'{type(self).__name__}(name="{self.name}")'


class TransientNode(Node):
    """
    A node that does not cache its value.

    A transient node is outdated if and only if at least one of its input nodes
    is outdated. The :attr:`.outdated` property checks this condition on-the-fly.
    """

    @property
    def outdated(self) -> bool:
        """
        Whether the node is outdated.

        A transient node is outdated if and only if at least one of its input nodes
        is outdated. This condition is checked on-the-fly.
        """

        if not self.model:
            return True

        return any(_input.outdated for _input in self.all_input_nodes())

    @property
    def state(self) -> NodeState:
        """The state of the node with the value ``None``."""
        return NodeState(None, self.outdated)

    @state.setter
    def state(self, state: NodeState):
        self._value = state.value
        self._outdated = state.outdated

    def update(self):
        """Does nothing."""
        return self

    @property
    @abstractmethod
    def value(self) -> Any:
        """
        The value of the node.

        Computed on-the-fly.
        """


class ArgGroup(NamedTuple):
    """A group of arguments as a named tuple of ``args`` and ``kwargs``."""

    args: list[Any]
    """The non-keyword arguments."""

    kwargs: dict[str, Any]
    """The keyword arguments."""


class InputGroup(TransientNode):
    """
    A node that groups its inputs for another node.

    Essentially, this node "forwards" the values of its inputs to its outputs
    as an :class:`.ArgGroup`.
    """

    @property
    def value(self) -> ArgGroup:
        args = [_input.value for _input in self.inputs]
        kwargs = {kw: _input.value for kw, _input in self.kwinputs.items()}
        return ArgGroup(args, kwargs)


class Value(Node):
    r"""
    A :class:`.Node` subclass that holds constant values.

    Since the information represented by a value node does not change, it is
    always up-to-date.
    A common usecase for value nodes is to cache computed values.

    - By default, value nodes *will* appear in the node graph created by
      :func:`.viz.plot_nodes`, but they will *not* appear in the model graph created by
      :func:`.viz.plot_vars`.
    - You can wrap a value node in a :class:`.Var` to make it appear in the model
      graph.

    Parameters
    ----------
    value
        The value of the node.
    _name
        The name of the node. If you do not specify a name, a unique name will
        be \ automatically generated upon initialization of a :class:`.Model`.

    See Also
    --------
    .Calc :
        A node representing a general calculation/operation in JAX or Python.
    .Dist :
        A node representing a ``tensorflow_probability``
        :class:`~tfp.distributions.Distribution`.
    .Var : A variable in a statistical model, typically with a probability
        distribution.
    .param :
        A helper function to initialize a :class:`.Var` as a model parameter.
    .obs :
        A helper function to initialize a :class:`.Var` as an observed variable.


    Examples
    --------

    A simple constant node representing a constant value without a name:

    >>> nameless_node = lsl.Value(1.0)
    >>> nameless_node
    Value(name="")

    Adding this node to a model leads to an automatically generated name:

    >>> model = lsl.GraphBuilder().add(nameless_node).build_model()
    >>> nameless_node
    Value(name="n0")

    A constant node with a name:

    >>> node = lsl.Value(1.0, _name="my_name")
    >>> node
    Value(name="my_name")
    """

    def __init__(self, value: Any, _name: str = ""):
        super().__init__(_name=_name)
        self._value = value

    def flag_outdated(self) -> Value:
        """Stops the recursion setting outdated flags."""
        return self

    @property
    def outdated(self) -> bool:
        return False

    def update(self) -> Value:
        """Does nothing."""
        return self

    @property
    def value(self) -> Any:
        return self._value

    @value.setter
    def value(self, value: Any):
        self._value = value

        if self.model:
            for node in self.outputs:
                node.flag_outdated()

            if self.model.auto_update:
                self.model.update()


class Data(Value):
    """
    A :class:`.Node` subclass that holds constant data.

    This is an alias for :class:`.Value`.

    See Also
    --------
    .Value :
        Alias for :class:`.Value`. For full documentation, please consult
        :class:`.Value`.
    """

    pass


class Calc(Node):
    """
    A :class:`.Node` subclass that calculates its value based on its inputs nodes.

    Calculator nodes are a central element of the Liesel graph building toolkit.
    They wrap arbitrary calculations in pure JAX functions.

    - By default, calculator nodes *will* appear in the node graph created by
      :func:`.viz.plot_nodes`, but they will *not* appear in the model graph created by
      :func:`.viz.plot_vars`.
    - You can use :meth:`~.Var.new_calc` if you want your calculation to be treated
      as a model variable and thus be shown in :func:`.viz.plot_vars`.

    .. tip::
        The wrapped function must be jit-compilable by JAX. This mainly means that
        it must be a pure function, i.e. it must not have any side effects and, given
        the same input, it must always return the same output. Some special
        consideration is also required for loops and conditionals.

        Please consult the JAX docs_ for details.

    Parameters
    ----------
    function
        The function to be wrapped. Must be jit-compilable by JAX.
    *inputs
<<<<<<< HEAD
        Non-keyword inputs. Any inputs that are not already nodes or :class:`.Var` \
        will be converted to :class:`.Data` nodes. The values of these inputs will be \
=======
        Non-keyword inputs. Any inputs that are not already nodes or :class:`.Var`
        will be converted to :class:`.Value` nodes. The values of these inputs will be
>>>>>>> 162ec0d8
        passed to the wrapped function in the same order they are entered here.
    _name
        The name of the node. If you do not specify a name, a unique name will be \
        automatically generated upon initialization of a :class:`.Model`.
    _needs_seed
        Whether the node needs a seed / PRNG key.
    update_on_init
        If ``True``, the calculator will try to evaluate its function upon \
        initialization.
    **kwinputs
        Keyword inputs. Any inputs that are not already nodes or :class:`.Var`s
        will be converted to :class:`.Value` nodes. The values of these inputs will be
        passed to the wrapped function as keyword arguments.

    See Also
    --------
<<<<<<< HEAD
    .Var : A variable in a statistical model, typically with a probability
        distribution.
    .Var.new_param : Initializes a strong variable that acts as a model parameter.
    .Var.new_param : Initializes a strong variable that acts as a model parameter.
    .Var.new_calc :
        Initializes a weak variable that is a function of other variables.
    .Var.new_value : Initializes a strong variable without a distribution.
    .Data :
=======
    .Value :
>>>>>>> 162ec0d8
        A node representing some static data.
    .Dist :
        A node representing a ``tensorflow_probability``
        :class:`~tfp.distributions.Distribution`.

    Examples
    --------

    A simple calculator node, taking the exponential value of an input parameter.

    >>> log_scale = lsl.param(0.0, name="log_scale")
    >>> scale = lsl.Calc(jnp.exp, log_scale)
    >>> print(scale.value)
    1.0

    The value of the calculator node is updated when :meth:`.Calc.update` is called.

    >>> scale.update()
    Calc(name="")
    >>> print(scale.value)
    1.0

    You can also use your own functions as long as they are jit-compilable by JAX.

    >>> def compute_variance(x):
    ...     return jnp.exp(x)**2
    >>> log_scale = lsl.param(0.0, name="log_scale")
    >>> variance = lsl.Calc(compute_variance, log_scale).update()
    >>> print(variance.value)
    1.0

    .. _docs: https://jax.readthedocs.io/en/latest/notebooks/Common_Gotchas_in_JAX.html

    """

    def __init__(
        self,
        function: Callable[..., Any],
        *inputs: Any,
        _name: str = "",
        _needs_seed: bool = False,
        update_on_init: bool = True,
        **kwinputs: Any,
    ):
        super().__init__(*inputs, **kwinputs, _name=_name, _needs_seed=_needs_seed)
        self._function = function

        if update_on_init:
            try:
                self.update()
            except Exception as e:
                logger.warning(
                    f"{self} was not updated during initialization, because the"
                    f" following exception occured: {repr(e)}. See debug log for the"
                    " full traceback."
                )
                logger.debug(
                    f"{self} was not updated during initialization, because the"
                    " following exception occured:",
                    exc_info=e,
                )

    @property
    def function(self) -> Callable[..., Any]:
        """The wrapped function."""
        return self._function

    @function.setter
    @no_model_setter
    def function(self, function: Callable[..., Any]):
        self._function = function

    def update(self) -> Calc:
        args = [_input.value for _input in self.inputs]
        kwargs = {kw: _input.value for kw, _input in self.kwinputs.items()}
        try:
            self._value = self.function(*args, **kwargs)
        except Exception as e:
            raise RuntimeError(f"Error while updating {self}.") from e
        self._outdated = False
        return self


class TransientCalc(TransientNode, Calc):
    """A transient calculator node that does not cache its value."""

    @property
    def value(self) -> Any:
        args = [_input.value for _input in self.inputs]
        kwargs = {kw: _input.value for kw, _input in self.kwinputs.items()}
        try:
            value = self.function(*args, **kwargs)
        except Exception as e:
            raise RuntimeError(f"Error while updating {self}.") from e

        return value


class TransientIdentity(TransientCalc):
    """
    A transient identity node that does not cache its value.

    Essentially, this node "forwards" the value of its input to its outputs.
    """

    def __init__(self, _input: Any, _name: str = ""):
        super().__init__(lambda x: x, _input, _name=_name)


class VarValue(TransientIdentity):
    """
    A proxy node for the value of a :class:`.Var`.

    This node type is used to keep the references to a variable intact,
    even if the underlying value node is replaced.
    """


class Dist(Node):
    """
    A :class:`.Node` subclass that wraps a probability distribution.

    Distribution nodes wrap distribution classes that follow the
    ``tensorflow_probability`` :class:`~tfp.distributions.Distribution` interface.
    They can be used to represent observation models and priors.

    Distribution nodes *will* appear in the node graph created by
    :func:`.viz.plot_nodes`, but they will *not* appear in the model graph created by
    :func:`.viz.plot_vars`.

    Parameters
    ----------
    distribution
        The wrapped distribution class that follows the ``tensorflow_probability``
        :class:`~tfp.distributions.Distribution` interface.
    *inputs
        Non-keyword inputs. Any inputs that are not already nodes or :class:`.Var`
        will be converted to :class:`.Value` nodes. The values of these inputs will be
        passed to the wrapped distribution in the same order they are entered here.
    _name
        The name of the node. If you do not specify a name, a unique name will be \
        automatically generated upon initialization of a :class:`.Model`.
    _needs_seed
        Whether the node needs a seed / PRNG key.
    **kwinputs
        Keyword inputs. Any inputs that are not already nodes or :class:`.Var`s
        will be converted to :class:`.Value` nodes. The values of these inputs will be
        passed to the wrapped distribution as keyword arguments.

    See Also
    --------
    .Var : A variable in a statistical model, typically with a probability
        distribution.
    .param :
        A helper function to initialize a :class:`.Var` as a model parameter.
    .obs :
        A helper function to initialize a :class:`.Var` as an observed variable.
    .MultivariateNormalDegenerate : A custom distribution class that implements
        a degenerate multivariate normal distribution in the ``tensorflow_probability``
        :class:`~tfp.distributions.Distribution` interface.


    Examples
    --------

    For the examples below, we import ``tensorflow_probability``:

    >>> import tensorflow_probability.substrates.jax.distributions as tfd

    Creating an observation model for a normally distributed variable with fixed
    mean and scale. The log probability of the node ``y`` in the example below is
    ``None``, until the variable is updated.


    >>> dist = lsl.Dist(tfd.Normal, loc=0.0, scale=1.0)
    >>> y = lsl.obs(jnp.array([-0.5, 0.0, 0.5]), dist, name="y")
    >>> print(y.log_prob)
    None

    >>> y.update()
    Var(name="y")
    >>> y.log_prob
    Array([-1.0439385, -0.9189385, -1.0439385], dtype=float32)

    Now we define the same observation model, but include the location and scale
    as parameters:

    >>> loc = lsl.param(0.0, name="loc")
    >>> scale = lsl.param(1.0, name="scale")
    >>> dist = lsl.Dist(tfd.Normal, loc=loc, scale=scale)
    >>> y = lsl.obs(jnp.array([-0.5, 0.0, 0.5]), dist, name="y").update()
    >>> y.log_prob
    Array([-1.0439385, -0.9189385, -1.0439385], dtype=float32)

    .. rubric:: Summed-up log-probability

    You can set the ``per_obs`` attribute of a distribution node to ``False`` to
    sum up the log-probability of the distribution over all observations.

    >>> dist.per_obs = False
    >>> y.update().log_prob
    Array(-3.0068154, dtype=float32)

    """

    def __init__(
        self,
        distribution: Callable[..., Distribution],
        *inputs: Any,
        _name: str = "",
        _needs_seed: bool = False,
        **kwinputs: Any,
    ):
        super().__init__(*inputs, **kwinputs, _name=_name, _needs_seed=_needs_seed)

        self._at: Node | None = None
        self._distribution = distribution
        self._per_obs = True

    def all_input_nodes(self) -> tuple[Node, ...]:
        inputs = super().all_input_nodes()

        if self.at:
            inputs = _unique_tuple(inputs, [self.at])

        return inputs

    @property
    def at(self) -> Node | None:
        """Where to evaluate the distribution."""
        return self._at

    @at.setter
    @no_model_setter
    def at(self, at: Node | None):
        if self.var and at is not self.var.var_value_node:
            raise RuntimeError(
                f"{repr(self)} is part of a var, cannot set property `at`"
            )

        self._at = at

    @property
    def distribution(self) -> Callable[..., Distribution]:
        """The wrapped distribution."""
        return self._distribution

    @distribution.setter
    @no_model_setter
    def distribution(self, distribution: Callable[..., Distribution]):
        self._distribution = distribution

    def init_dist(self) -> Distribution:
        """Initializes the distribution."""
        args = [_input.value for _input in self.inputs]
        kwargs = {kw: _input.value for kw, _input in self.kwinputs.items()}
        dist = self.distribution(*args, **kwargs)
        return dist

    @property
    def log_prob(self) -> Array:
        """The log-probability of the distribution."""
        return self.value

    @property
    def per_obs(self) -> bool:
        """Whether the log-probability is stored per observation or summed up."""
        return self._per_obs

    @per_obs.setter
    @no_model_setter
    def per_obs(self, per_obs: bool):
        self._per_obs = per_obs

    def update(self) -> Dist:
        if not self.at:
            raise RuntimeError(
                f"{repr(self)} cannot evaluate log-prob, property `at` not set"
            )

        log_prob = self.init_dist().log_prob(self.at.value)

        if not self.per_obs and hasattr(log_prob, "sum"):
            log_prob = log_prob.sum()

        self._value = log_prob
        self._outdated = False
        return self


class TransientDist(TransientNode, Dist):
    """A transient distribution node that does not cache its value."""

    @property
    def value(self) -> Any:
        if not self.at:
            raise RuntimeError(
                f"{repr(self)} cannot evaluate log-prob, property `at` not set"
            )

        log_prob = self.init_dist().log_prob(self.at.value)

        if not self.per_obs and hasattr(log_prob, "sum"):
            log_prob = log_prob.sum()

        return log_prob


class NoDist(Dist):
    def __init__(self):
        super().__init__(NoDistribution)

    def all_input_nodes(self) -> tuple[Node, ...]:
        return ()

    def all_output_nodes(self) -> tuple[Node, ...]:
        return ()

    @property
    def outputs(self) -> tuple[Node, ...]:
        return ()

    def update(self) -> NoDist:
        return self

    @property
    def value(self) -> float:
        return 0.0


# ~~~~~~~~~~~~~~~~~~~~~~~~~~~~~~~~~~~~~~~~~~~~~~~~~~~~~~~~~~~~~~~~~~~~~~~~~~~~~~~~~~~~~
# Variable ~~~~~~~~~~~~~~~~~~~~~~~~~~~~~~~~~~~~~~~~~~~~~~~~~~~~~~~~~~~~~~~~~~~~~~~~~~~~
# ~~~~~~~~~~~~~~~~~~~~~~~~~~~~~~~~~~~~~~~~~~~~~~~~~~~~~~~~~~~~~~~~~~~~~~~~~~~~~~~~~~~~~


class Var:
    """
    A variable in a statistical model, typically with a probability distribution.

    A variable in Liesel is often a random variable, e.g. an observed or
    latent variable with a probability distribution, or a model parameter with
    a prior distribution.

    Other quantities can also be declared as variables, e.g. fixed data like
    hyperparameters or design matrices, or quantities that are computed from
    other nodes, e.g. structured additive predictors in semi-parametric
    regression models.

<<<<<<< HEAD
    .. tip::
        You should initialize variables through one of the four constructors:
        :meth:`.new_param`, :meth:`.new_obs`, :meth:`.new_calc`, and :meth:`.new_value`.
=======
    If a :class:`.Value` or :class:`.Calc` node does not have an associated probability
    distribution, it is possible but not necessary to declare it as a variable. There
    is no hard and fast rule when a node without a probability distribution should be
    declared as a variable and when not. The advantages of a variable in this case are:
    (1) easier access via the :attr:`.Model.vars` attribute, and (2) more explicit
    visualization with the :func:`.plot_vars` function. This might be particularly
    desirable for the hyperparameters of a prior distribution.
>>>>>>> 162ec0d8

    Parameters
    ----------
    value
        The value of the variable.
    distribution
        The probability distribution of the variable.
    name
        The name of the variable. If you do not specify a name, a unique name will be \
        automatically generated upon initialization of a :class:`.Model`.

    See Also
    --------
    .Var.new_param : Initializes a strong variable that acts as a model parameter.
    .Var.new_param : Initializes a strong variable that acts as a model parameter.
    .Var.new_calc :
        Initializes a weak variable that is a function of other variables.
    .Var.new_value : Initializes a strong variable without a distribution.
    .Calc :
<<<<<<< HEAD
        A node representing a general calculation/operation in JAX or Python. Use this
        instead of :meth:`~.Var.new_calc` if you want to hide your calculation in the
        model graph produced by :func:`.plot_vars`.
    .Value :
        A node representing a static value. Use this
        instead of :meth:`~.Var.new_value` if you want to hide your value in the
        model graph produced by :func:`.plot_vars`.
=======
        A node representing a general calculation/operation
        in JAX or Python.
    .Value :
        A node representing some static data.
>>>>>>> 162ec0d8
    .Dist :
        A node representing a ``tensorflow_probability``
        :class:`~tfp.distributions.Distribution`.

    """

    __slots__ = (
        "info",
        "_auto_transform",
        "_dist_node",
        "_groups",
        "_name",
        "_observed",
        "_parameter",
        "_role",
        "_value_node",
        "_var_value_node",
    )

    def __init__(
        self,
        value: Any,
        distribution: Dist | None = None,
        name: str = "",
    ):
        self._name = name
        self._value_node: Node = Value(None)
        self._dist_node: Dist = NoDist()

        self._var_value_node: VarValue = VarValue(
            self._value_node, _name=f"{self._name}_var_value"
        )

        self._var_value_node._set_var(self)

        # use setters
        self.value_node = value  # type: ignore  # unfrozen
        self.dist_node = distribution  # type: ignore  # unfrozen

        self._auto_transform = False
        self._groups: dict[str, Group] = {}
        self._observed = False
        self._parameter = False
        self._role = ""

        self.info: dict[str, Any] = {}
        """Additional meta-information about the variable as a dict."""

    @classmethod
    def new_param(
        cls, value: Any, distribution: Dist | None = None, name: str = ""
    ) -> Var:
        """
        Initializes a strong variable that acts as a model parameter.

        A parameter is a strong variable that can have a distribution. If it does have a
        distribution, its :attr:`~.Var.log_prob` is counted in a model's log prior, i.e.
        :attr:`~.Model.log_prior`.

        Parameters
        ----------
        value
            The value of the variable.
        distribution
            The probability distribution of the variable.
        name
            The name of the variable. If you do not specify a name, a unique name will \
            be automatically generated upon initialization of a :class:`.Model`.

        See Also
        --------
        .Var.new_obs : Initializes a strong variable that holds observed data.
        .Var.new_calc :
            Initializes a weak variable that is a function of other variables.
        .Var.new_value : Initializes a strong variable without a distribution.

        Examples
        --------

        A simple parameter without a distribution and without a name:

        >>> x = lsl.Var.new_param(1.0)
        >>> x
        Var(name="")

        A simple parameter with a normal prior:

        >>> prior = lsl.Dist(tfd.Normal, loc=0.0, scale=1.0)
        >>> x = lsl.Var.new_param(1.0, distribution=prior)
        >>> x
        Var(name="")

        """
        var = cls(value, distribution, name)
        var.value_node.monitor = True
        var.parameter = True
        return var

    @classmethod
    def new_obs(
        cls, value: Any, distribution: Dist | None = None, name: str = ""
    ) -> Var:
        """
        Initializes a strong variable that holds observed data.

        An observed variables is a strong variable that can have a distribution.
        If it does have a distribution, its :attr:`~.Var.log_prob` is counted in
        a model's log likelihood, i.e. :attr:`~.Model.log_lik`.

        Parameters
        ----------
        value
            The value of the variable.
        distribution
            The probability distribution of the variable.
        name
            The name of the variable. If you do not specify a name, a unique name will \
            be automatically generated upon initialization of a :class:`.Model`.

        See Also
        --------
        .Var.new_param : Initializes a strong variable that acts as a model parameter.
        .Var.new_calc :
            Initializes a weak variable that is a function of other variables.
        .Var.new_value : Initializes a strong variable without a distribution.

        Examples
        --------

        A simple observed variable without a distribution and without a name:

        >>> x = lsl.Var.new_obs(1.0)
        >>> x
        Var(name="")

        A simple observed variable with a normal distribution:

        >>> prior = lsl.Dist(tfd.Normal, loc=0.0, scale=1.0)
        >>> x = lsl.Var.new_param(1.0, distribution=prior)
        >>> x
        Var(name="")

        """
        var = cls(value, distribution, name)
        var.observed = True
        return var

    @classmethod
    def new_calc(
        cls,
        function: Callable[..., Any],
        *inputs: Any,
        name: str = "",
        _needs_seed: bool = False,
        update_on_init: bool = True,
        **kwinputs: Any,
    ) -> Var:
        """
        Initializes a weak variable that is a function of other variables.

        A calculating variable can wrap arbitrary calculations in pure JAX functions.

        .. tip::
            The wrapped function must be jit-compilable by JAX. This mainly means that
            it must be a pure function, i.e. it must not have any side effects and,
            given the same input, it must always return the same output. Some special
            consideration is also required for loops and conditionals.

            Please consult the JAX docs_ for details.

        Parameters
        ----------
        function
            The function to be wrapped. Must be jit-compilable by JAX.
        *inputs
            Non-keyword inputs. Any inputs that are not already nodes or :class:`.Var` \
            will be converted to :class:`.Value` nodes. The values of these inputs \
            will be passed to the wrapped function in the same order they are entered \
            here.
        _name
            The name of the node. If you do not specify a name, a unique name will be \
            automatically generated upon initialization of a :class:`.Model`.
        _needs_seed
            Whether the node needs a seed / PRNG key.
        update_on_init
            If ``True``, the calculator will try to evaluate its function upon \
            initialization.
        **kwinputs
            Keyword inputs. Any inputs that are not already nodes or :class:`.Var`s
            will be converted to :class:`.Data` nodes. The values of these inputs will \
            be passed to the wrapped function as keyword arguments.

        Notes
        -----
        Internally, this constructor initializes and wraps a :class:`.Calc` node.

        See Also
        --------
        .Var.new_param : Initializes a strong variable that acts as a model parameter.
        .Var.new_obs : Initializes a strong variable that holds observed data.
        .Var.new_value : Initializes a strong variable without a distribution.
        .Calc : The calculator node class.

        Examples
        --------

        A simple calculator node, taking the exponential value of an input parameter.

        >>> log_scale = lsl.Var.new_param(0.0, name="log_scale")
        >>> scale = lsl.Var.new_calc(jnp.exp, log_scale, name="scale")
        >>> print(scale.value)
        1.0

        You can also use your own functions as long as they are jit-compilable by JAX.

        >>> def compute_variance(x):
        ...     return jnp.exp(x)**2
        >>> log_scale = lsl.Var.new_param(0.0, name="log_scale")
        >>> variance = lsl.Car.new_calc(compute_variance, log_scale, name="scale")
        >>> print(variance.value)
        1.0

        The value of the calculating variable is updated when :meth:`~.Var.update` is
        called.

        >>> log_scale = lsl.Var.new_param(0.0, name="log_scale")
        >>> scale = lsl.Var.new_calc(jnp.exp, log_scale, name="scale")
        >>> print(scale.value)
        1.0
        >>> log_scale.value = 1.0
        >>> print(scale.value)
        1.0
        >>> print(scale.update().value)
        >>> 2.718281828459045

        .. _docs: https://jax.readthedocs.io/en/latest/notebooks/Common_Gotchas_in_JAX.html # noqa
        """
        calc = Calc(
            function,
            *inputs,
            _name=f"{name}_calc",
            _needs_seed=_needs_seed,
            update_on_init=update_on_init,
            **kwinputs,
        )
        var = cls(calc, name=name)
        return var

    @classmethod
    def new_value(cls, value: Any, name: str = "") -> Var:
        """
        Initializes a strong variable without a distribution.

        Parameters
        ----------
        value
            The value of the variable.
        distribution
            The probability distribution of the variable.
        name
            The name of the variable. If you do not specify a name, a unique name will \
            be automatically generated upon initialization of a :class:`.Model`.

        See Also
        --------
        .Var.new_param : Initializes a strong variable that acts as a model parameter.
        .Var.new_param : Initializes a strong variable that acts as a model parameter.
        .Var.new_calc :
            Initializes a weak variable that is a function of other variables.

        Examples
        --------

        A simple value variable without a name:

        >>> x = lsl.Var.new_value(1.0)
        >>> x
        Var(name="")

        """
        var = cls(value, name=name)
        return var

    def all_input_nodes(self) -> tuple[Node, ...]:
        """Returns all input *nodes* as a unique tuple."""
        inputs1 = self.value_node.all_input_nodes()
        inputs2 = self._dist_node.all_input_nodes()
        return _unique_tuple(inputs1, inputs2)

    def all_input_vars(self) -> tuple[Var, ...]:
        """
        Returns all input *variables* as a unique tuple.

        The returned tuple also contains input variables that are indirect inputs
        of this variable through nodes without variables.
        """
        nodes = list(self.all_input_nodes())
        visited = []
        _vars = []

        while nodes:
            node = nodes.pop()

            if node not in visited:
                if node.var and node.var is not self:
                    _vars.append(node.var)
                else:
                    nodes.extend(node.all_input_nodes())

                visited.append(node)

        return _unique_tuple(_vars)

    @in_model_method
    def all_output_nodes(self) -> tuple[Node, ...]:
        """Returns all output *nodes* as a unique tuple."""
        nodes = list(self.value_node.all_output_nodes())
        nodes.extend(self.var_value_node.all_output_nodes())
        nodes.extend(self._dist_node.all_output_nodes())
        nodes = [node for node in nodes if node is not self.var_value_node]
        return _unique_tuple(nodes)

    @in_model_method
    def all_output_vars(self) -> tuple[Var, ...]:
        """
        Returns all output *variables* as a unique tuple.

        The returned tuple also contains output variables that are indirect outputs
        of this variable through nodes without variables.
        """
        nodes = list(self.all_output_nodes())
        visited = []
        _vars = []

        while nodes:
            node = nodes.pop()

            if node not in visited:
                if node.var and node.var is not self:
                    _vars.append(node.var)
                else:
                    nodes.extend(node.all_output_nodes())

                visited.append(node)

        return _unique_tuple(_vars)

    @property
    def auto_transform(self) -> bool:
        """
        Whether the variable should automatically be transformed to the unconstrained
        space ``R**n`` upon model initialization.
        """
        return self._auto_transform

    @auto_transform.setter
    def auto_transform(self, auto_transform: bool):
        self._auto_transform = auto_transform

    @property
    def dist_node(self) -> Dist | None:
        """The distribution node of the variable."""
        return self._dist_node if self.has_dist else None

    @dist_node.setter
    @no_model_setter
    def dist_node(self, dist_node: Dist | None):
        if not dist_node:
            dist_node = NoDist()

        if dist_node.model:
            raise RuntimeError(
                f"{repr(dist_node)} is part of a model, cannot be set as dist node"
            )

        if self.name and not dist_node.name:
            dist_node.name = f"{self.name}_log_prob"  # type: ignore  # unfrozen

        self._dist_node._unset_var()

        dist_node._set_var(self)
        dist_node.at = self.var_value_node  # type: ignore  # unfrozen
        self._dist_node = dist_node

    @property
    def groups(self) -> MappingProxyType[str, Group]:
        """The groups that this variable is a part of."""
        return MappingProxyType(self._groups)

    @property
    def has_dist(self) -> bool:
        """Whether the variable has a probability distribution."""
        return not isinstance(self._dist_node, NoDist)

    @property
    def log_prob(self) -> Array:
        """
        The log-probability of the variable.

        A variable without a probability distribution has a log-probability of 0.0.
        """
        return self._dist_node.value

    @property
    def model(self) -> Model | None:
        """The model the variable is part of."""
        return self.value_node.model

    @property
    def name(self) -> str:
        """The name of the variable."""
        return self._name

    @name.setter
    @no_model_setter
    def name(self, name: str):
        if name and self.value_node.name in ("", f"{self.name}_value"):
            self.value_node.name = f"{name}_value"  # type: ignore  # unfrozen
            self.var_value_node.name = f"{name}_var_value"  # type: ignore  # unfrozen

        if name and self._dist_node.name in ("", f"{self.name}_log_prob"):
            self._dist_node.name = f"{name}_log_prob"  # type: ignore  # unfrozen

        self._name = name

    @property
    def nodes(self) -> list[Node]:
        """The nodes of the variable as a list."""
        nodes = [self.value_node, self.var_value_node]

        if self.dist_node:
            nodes.append(self.dist_node)

        return nodes

    @property
    def observed(self) -> bool:
        """
        Whether the variable is observed.

        If a variable is observed and has an associated
        probability distribution, its log-probability is automatically added to the
        model log-likelihood (see :attr:`.Model.log_lik`).

        See Also
        --------
        .obs : Helper function to declare a variable as a parameter.
        .Model.log_prior : The log-prior of a Liesel model.
        .Var.parameter : Whether the variable is a parameter. If a variable is \
            a parameter, it is not observed.

        Notes
        -----

        We recommend to use the :func:`.obs` helper function to declare an observed
        variable.
        """
        return self._observed

    @observed.setter
    @no_model_setter
    def observed(self, observed: bool):
        self._observed = observed

    @property
    def parameter(self) -> bool:
        """
        Whether the variable is a parameter.

        If the variable is a parameter and has an associated
        probability distribution, its log-probability is added to the
        model's :attr:`~.Model.log_prior`.

        See Also
        --------
        .param : Helper function to declare a variable as a parameter.
        .Model.log_prior : The log-prior of a Liesel model.
        .Var.observed : Whether the variable is observed. If a variable is \
            a parameter, it is not observed.

        Notes
        -----

        We recommend to use the :func:`.param` helper function to declare a variable
        as a parameter.

        """
        return self._parameter

    @parameter.setter
    @no_model_setter
    def parameter(self, parameter: bool):
        self._parameter = parameter

    @property
    def role(self) -> str:
        """The role of the variable."""
        return self._role

    @role.setter
    def role(self, role: str):
        self._role = role

    @property
    def strong(self) -> bool:
        """
        Whether the variable is strong.

        A strong node is a node whose value is defined outside of the model, for
        example, if the node represents some observed data or a parameter (parameters
        are usually set by an inference algorithm such as an optimizer or sampler). In
        contrast, a weak node is a node whose value is defined within the model, that
        is, it is a deterministic function of some other nodes. An exp-transformation
        mapping a real-valued parameter to a positive number, for example, would be a
        weak node.

        See Also
        --------
        .weak : Whether the variable is weak. In general, ``strong = not weak``.

        """
        return isinstance(self.value_node, Value)

    def update(self) -> Var:
        """Updates the variable."""
        self.value_node.update()
        self._dist_node.update()
        return self

    @property
    def value(self) -> Any:
        """
        The value of the variable.

        Can only be set if the variable is strong. If the variable is part of
        a :class:`.Model` ``m`` with ``m.auto_update == True``, setting the value of
        the variable triggers an update of the model. The auto-update can be disabled
        to improve the performance if multiple model parameters are updated at once.
        """
        return self.value_node.value

    @value.setter
    def value(self, value: Any):
        if self.weak:
            raise RuntimeError(f"{repr(self)} is weak, cannot set value")

        self.value_node.value = value  # type: ignore  # data node

    @property
    def value_node(self) -> Node:
        """The value node of the variable."""
        return self._value_node

    @value_node.setter
    @no_model_setter
    def value_node(self, value_node: Any):
        if isinstance(value_node, Var):
            value_node = Calc(lambda x: x, value_node)

        if not isinstance(value_node, Node):
            value_node = Value(value_node)

        if value_node.model:
            raise RuntimeError(
                f"{repr(value_node)} is part of a model, cannot be set as value node"
            )

        if self.name and not value_node.name:
            value_node.name = f"{self.name}_value"

        self.value_node._unset_var()

        value_node._set_var(self)
        self._value_node = value_node
        self._var_value_node.set_inputs(self._value_node)

    @property
    def var_value_node(self) -> VarValue:
        """The proxy node for the value of the variable."""
        return self._var_value_node

    @property
    def weak(self) -> bool:
        """
        Whether the variable is weak.

        A weak variable is a variable whose value is defined within the model, that
        is, it is a deterministic function of some other nodes.

        See Also
        --------
        .strong : Whether the variable is strong. In general, ``weak = not strong``.
        """
        return not self.strong

    def __repr__(self) -> str:
        return f'{type(self).__name__}(name="{self.name}")'


# ~~~~~~~~~~~~~~~~~~~~~~~~~~~~~~~~~~~~~~~~~~~~~~~~~~~~~~~~~~~~~~~~~~~~~~~~~~~~~~~~~~~~~
# Variable helpers ~~~~~~~~~~~~~~~~~~~~~~~~~~~~~~~~~~~~~~~~~~~~~~~~~~~~~~~~~~~~~~~~~~~~
# ~~~~~~~~~~~~~~~~~~~~~~~~~~~~~~~~~~~~~~~~~~~~~~~~~~~~~~~~~~~~~~~~~~~~~~~~~~~~~~~~~~~~~


def obs(value: Any | Calc, distribution: Dist | None = None, name: str = "") -> Var:
    """
    Helper function that returns an observed :class:`.Var`.

    Sets the :attr:`.Var.observed` flag. If the observed variable is a random variable,
    i.e. if it has an associated probability distribution, its log-probability is
    automatically added to the model log-likelihood (see :attr:`.Model.log_lik`).

    Parameters
    ----------
    value
        The value of the variable.
    distribution
        The probability distribution of the variable.
    name
        The name of the variable. If you do not specify a name, a unique name will be \
        automatically generated upon initialization of a :class:`.Model`.


    Returns
    -------
    An observed variable.

    See Also
    --------
    .Calc :
        A node representing a general calculation/operation in JAX or Python.
    .Value :
        A node representing some static data.
    .Dist :
        A node representing a ``tensorflow_probability``
        :class:`~tfp.distributions.Distribution`.
    .Var : A variable in a statistical model, typically with a probability
        distribution.
    .param :
        A helper function to initialize a :class:`.Var` as a model parameter.

    Notes
    -----

    A variable will compute its log probability only when :meth:`.Calc.update` is
    called. This does not happen automatically upon initialization. Commonly, the first
    time this method is called is during the initialization of a :class:`.Model`. To
    update the value immediately, you can call :meth:`.Var.update` manually.


    Examples
    --------

    >>> import tensorflow_probability.substrates.jax.distributions as tfd

    We can declare an observed variable with a normal distribution as the observation
    model:

    >>> dist = lsl.Dist(tfd.Normal, loc=0.0, scale=1.0)
    >>> y = lsl.obs(jnp.array([-0.5, 0.0, 0.5]), dist, name="y")
    >>> y
    Var(name="y")

    Now we build the model graph:

    >>> model = lsl.GraphBuilder().add(y).build_model()

    The log-likelihood of the model is the sum of the log-probabilities of all observed
    variables. In this case this is only our ``y`` variable:

    >>> model.log_lik
    Array(-3.0068154, dtype=float32)

    >>> jnp.sum(y.log_prob)
    Array(-3.0068154, dtype=float32)

    """
    var = Var(value, distribution, name)
    var.observed = True
    return var


def param(value: Any | Calc, distribution: Dist | None = None, name: str = "") -> Var:
    """
    Helper function that returns a parameter :class:`.Var`.

    Sets the :attr:`.Var.parameter` flag. If the parameter variable is a
    random variable, i.e. if it has an associated probability distribution,
    its log-probability is automatically added to the model log-prior
    (see :attr:`.Model.log_prior`).

    Parameters
    ----------
    value
        The value of the parameter.
    distribution
        The probability distribution of the parameter.
    name
        The name of the parameter. If you do not specify a name, a unique name will be \
        automatically generated upon initialization of a :class:`.Model`.

    Returns
    -------
    A parameter variable.

    See Also
    --------
    .Calc :
        A node representing a general calculation/operation
        in JAX or Python.
    .Value :
        A node representing some static data.
    .Dist :
        A node representing a ``tensorflow_probability``
        :class:`~tfp.distributions.Distribution`.
    .Var : A variable in a statistical model, typically with a probability
        distribution.
    .obs :
        A helper function to initialize a :class:`.Var` as an observed variable.

    Notes
    -----

    A variable will compute its log probability only when :meth:`.Calc.update` is
    called. This does not happen automatically upon initialization. Commonly, the first
    time this method is called is during the initialization of a :class:`.Model`. To
    update the value immediately, you can call :meth:`.Var.update` manually.

    Examples
    --------

    >>> import tensorflow_probability.substrates.jax.distributions as tfd

    A variance parameter with an inverse-gamma prior:

    >>> prior = lsl.Dist(tfd.InverseGamma, concentration=0.1, scale=0.1)
    >>> variance = lsl.param(1.0, prior, name="variance")
    >>> variance
    Var(name="variance")

    We can use this parameter variable in the distribution of an observed variable:

    >>> scale = lsl.Calc(jnp.sqrt, variance)
    >>> dist = lsl.Dist(tfd.Normal, loc=0.0, scale=scale)
    >>> y = lsl.obs(jnp.array([-0.5, 0.0, 0.5]), dist, name="y")
    >>> y
    Var(name="y")

    Now we can build the model graph:

    >>> model = lsl.GraphBuilder().add(y).build_model()

    The log_prior of the model is the sum of the log-priors of all parameters. In this
    case this is only our ``variance`` parameter:

    >>> model.log_prior
    Array(-2.582971, dtype=float32)

    >>> variance.log_prob
    Array(-2.582971, dtype=float32)

    The log-likelihood of the model is the sum of the log-probabilities of all observed
    variables. In this case this is only our ``y`` variable:

    >>> model.log_lik
    Array(-3.0068154, dtype=float32)

    >>> jnp.sum(y.log_prob)
    Array(-3.0068154, dtype=float32)

    """
    var = Var(value, distribution, name)
    var.value_node.monitor = True
    var.parameter = True
    return var


# ~~~~~~~~~~~~~~~~~~~~~~~~~~~~~~~~~~~~~~~~~~~~~~~~~~~~~~~~~~~~~~~~~~~~~~~~~~~~~~~~~~~~~
# Other helpers ~~~~~~~~~~~~~~~~~~~~~~~~~~~~~~~~~~~~~~~~~~~~~~~~~~~~~~~~~~~~~~~~~~~~~~~
# ~~~~~~~~~~~~~~~~~~~~~~~~~~~~~~~~~~~~~~~~~~~~~~~~~~~~~~~~~~~~~~~~~~~~~~~~~~~~~~~~~~~~~


def add_group(name: str, **kwargs: Node | Var) -> Group:
    """
    Assigns the nodes and variables to a group.

    .. deprecated:: 0.2.2
        Use the :class:`.Group` object directly. This function will be removed in
        v0.4.0.

    Parameters
    ----------
    name
        The name of the group.
    kwargs
        The nodes and variables in the group with their keys in the group as keywords.

    See Also
    --------
    .Node.groups : The groups that a node is a part of.
    .Group : A group of nodes and variables.
    """
    warnings.warn(
        "The `add_group` function is deprecated and will be removed in v0.4.0. "
        "Use the `Group` object directly.",
        FutureWarning,
    )
    return Group(name, **kwargs)


# ~~~~~~~~~~~~~~~~~~~~~~~~~~~~~~~~~~~~~~~~~~~~~~~~~~~~~~~~~~~~~~~~~~~~~~~~~~~~~~~~~~~~~
# Group ~~~~~~~~~~~~~~~~~~~~~~~~~~~~~~~~~~~~~~~~~~~~~~~~~~~~~~~~~~~~~~~~~~~~~~~~~~~~~~~
# ~~~~~~~~~~~~~~~~~~~~~~~~~~~~~~~~~~~~~~~~~~~~~~~~~~~~~~~~~~~~~~~~~~~~~~~~~~~~~~~~~~~~~


class Group:
    """
    A group holds a collection of related :class:`.Var` and/or :class:`.Node` objects.

    They allow you to do three basic things:

    1. Store related nodes together for easier access.
    2. Access their member nodes and variables via ``group["name"]``, where ``"name"``
       is the group-specific name, which can be different from the :attr:`.Var.name` /
       :attr:`.Node.name`.
    3. Easily retrieve a variable's or a node's value from a :attr:`.Model.state` based
       on their group-specific name via :meth:`.value_from`.

    Parameters
    ----------
    name
        The group's name. Must be unique among the groups of its members, and within
        a model.
    **nodes_and_vars
        An arbitrary number of nodes or variables. The keywords will be used as the
        group-specific names of the respective objects.

    See Also
    --------
    * :attr:`.Node.groups` and :attr:`.Var.groups` are :obj:`MappingProxyType` objects
      (basically read-only dictionaries) of the groups whose member the respective
      object is.
    * :meth:`.GraphBuilder.groups` and :meth:`.Model.groups` are methods that collect
      and return all groups within the graph/model.

    Notes
    -----
    Note the following:

    - Groups can only be filled upon initialization.
    - After initialization, variables and nodes cannot be removed from a group.

    Examples
    --------
    Add a variable to a group:

    >>> my_var = lsl.Var(0.0, name="long_unique_variable_name")
    >>> grp = lsl.Group(name="demo_group", short_name=my_var)
    >>> grp
    Group(name="demo_group")

    Access the variable by its group-specific name:

    >>> grp["short_name"]
    Var(name="long_unique_variable_name")

    Retrieve the value of a variable from a model state:

    >>> model_state = {my_var.value_node.name: lsl.NodeState(10., False)}
    >>> grp.value_from(model_state, "short_name")
    10.0
    """

    def __init__(self, name: str, **nodes_and_vars: Node | Var) -> None:
        self._name = name
        self._nodes_and_vars = nodes_and_vars

        for member in self._nodes_and_vars.values():
            if name in member.groups:
                raise RuntimeError(
                    f"{repr(member)} is already a member of a group "
                    f"with the name {repr(name)}"
                )
            member._groups[name] = self

        self._nodes = {
            name: obj
            for name, obj in self._nodes_and_vars.items()
            if isinstance(obj, Node)
        }

        self._vars = {
            name: obj
            for name, obj in self._nodes_and_vars.items()
            if isinstance(obj, Var)
        }

    @property
    def name(self) -> str:
        """The group's name."""
        return self._name

    def value_from(self, model_state: dict[str, NodeState], name: str) -> Array:
        """
        Retrieves the value of a node or variable that is a member of the group from
        a model state.

        Parameters
        ----------
        model_state
            The state of a Liesel model, i.e. a :class:`~.Model.state`.
        name
            The name of the node or variable within this group.

        Returns
        -------
        The value of the node or variable.
        """
        member = self[name]

        if isinstance(member, Var):
            value_name = member.value_node.name
        else:
            value_name = member.name

        return model_state[value_name].value

    @property
    def vars(self) -> MappingProxyType[str, Var]:
        """A mapping of the variables in the group with their names as keys."""
        return MappingProxyType(self._vars)

    @property
    def nodes(self) -> MappingProxyType[str, Node]:
        """A mapping of the nodes in the group with their names as keys."""
        return MappingProxyType(self._nodes)

    @property
    def nodes_and_vars(self) -> MappingProxyType[str, Node | Var]:
        """A mapping of all group members with their names as keys."""
        return MappingProxyType(self._nodes_and_vars)

    def __contains__(self, key) -> bool:
        return key in self._nodes_and_vars

    def __getitem__(self, key) -> Var | Node:
        return self._nodes_and_vars[key]

    def __repr__(self) -> str:
        return f'{type(self).__name__}(name="{self.name}")'<|MERGE_RESOLUTION|>--- conflicted
+++ resolved
@@ -593,13 +593,8 @@
     function
         The function to be wrapped. Must be jit-compilable by JAX.
     *inputs
-<<<<<<< HEAD
-        Non-keyword inputs. Any inputs that are not already nodes or :class:`.Var` \
-        will be converted to :class:`.Data` nodes. The values of these inputs will be \
-=======
         Non-keyword inputs. Any inputs that are not already nodes or :class:`.Var`
         will be converted to :class:`.Value` nodes. The values of these inputs will be
->>>>>>> 162ec0d8
         passed to the wrapped function in the same order they are entered here.
     _name
         The name of the node. If you do not specify a name, a unique name will be \
@@ -616,7 +611,6 @@
 
     See Also
     --------
-<<<<<<< HEAD
     .Var : A variable in a statistical model, typically with a probability
         distribution.
     .Var.new_param : Initializes a strong variable that acts as a model parameter.
@@ -624,10 +618,7 @@
     .Var.new_calc :
         Initializes a weak variable that is a function of other variables.
     .Var.new_value : Initializes a strong variable without a distribution.
-    .Data :
-=======
     .Value :
->>>>>>> 162ec0d8
         A node representing some static data.
     .Dist :
         A node representing a ``tensorflow_probability``
@@ -976,19 +967,9 @@
     other nodes, e.g. structured additive predictors in semi-parametric
     regression models.
 
-<<<<<<< HEAD
     .. tip::
         You should initialize variables through one of the four constructors:
         :meth:`.new_param`, :meth:`.new_obs`, :meth:`.new_calc`, and :meth:`.new_value`.
-=======
-    If a :class:`.Value` or :class:`.Calc` node does not have an associated probability
-    distribution, it is possible but not necessary to declare it as a variable. There
-    is no hard and fast rule when a node without a probability distribution should be
-    declared as a variable and when not. The advantages of a variable in this case are:
-    (1) easier access via the :attr:`.Model.vars` attribute, and (2) more explicit
-    visualization with the :func:`.plot_vars` function. This might be particularly
-    desirable for the hyperparameters of a prior distribution.
->>>>>>> 162ec0d8
 
     Parameters
     ----------
@@ -1008,7 +989,6 @@
         Initializes a weak variable that is a function of other variables.
     .Var.new_value : Initializes a strong variable without a distribution.
     .Calc :
-<<<<<<< HEAD
         A node representing a general calculation/operation in JAX or Python. Use this
         instead of :meth:`~.Var.new_calc` if you want to hide your calculation in the
         model graph produced by :func:`.plot_vars`.
@@ -1016,12 +996,6 @@
         A node representing a static value. Use this
         instead of :meth:`~.Var.new_value` if you want to hide your value in the
         model graph produced by :func:`.plot_vars`.
-=======
-        A node representing a general calculation/operation
-        in JAX or Python.
-    .Value :
-        A node representing some static data.
->>>>>>> 162ec0d8
     .Dist :
         A node representing a ``tensorflow_probability``
         :class:`~tfp.distributions.Distribution`.
