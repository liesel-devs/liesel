"""
Standard warmup schemes.
"""

from functools import partial

from .epoch import EpochConfig, EpochType

_EpochConfig = partial(EpochConfig, optional=None)

__docformat__ = "numpy"


def stan_epochs(
    warmup_duration: int = 1000,
    posterior_duration: int = 1000,
    init_duration: int = 75,
    term_duration: int = 50,
    base_duration: int = 25,
    thinning_posterior: int = 1,
    thinning_warmup: int = 1,
) -> list[EpochConfig]:
    """
<<<<<<< HEAD
    Sets up a list of :class:`.EpochConfig`'s, following the Stan Development Team (Stan
    Reference Manual 2021, Chapter 15.2 [#stan_manual]_).

    .. [#stan_manual] https://mc-stan.org/docs/2_28/reference-manual/hmc-algorithm-parameters.html # noqa: E501
=======
    Sets up a list of :class:`.EpochConfig`'s.

    This follows the Stan Development Team (Stan Reference Manual 2021, Chapter 15.2
    [#stanmanual]_).
>>>>>>> 2d357b11

    Parameters
    ----------
    warmup_duration
        The number of warmup samples.
    posterior_duration
        The number of posterior samples.
    init_duration
        The number of samples in the *initial fast* adaptation epoch.
    term_duration
        The number of samples in the *final fast* adaptation epoch.
    base_duration
        The number of samples in the *first slow* adaptation epoch.
    thinning_posterior
        Thinning applied in the posterior epoch.
    thinning_warmup
        Thinning applied in each warmup.

    Warnings
    --------
    Kernels which rely on history tuning might not be able to deal with thinning during
    warmup.
<<<<<<< HEAD
=======

    References
    ----------

    .. [#stanmanual] https://mc-stan.org/docs/2_28/reference-manual/hmc-algorithm-parameters.html # noqa: E501
>>>>>>> 2d357b11

    """

    if warmup_duration < 20:
        raise ValueError("warmup_duration too short (< 20)")

    if warmup_duration < init_duration + term_duration + base_duration:
        raise ValueError(
            "warmup_duration too short "
            "(< init_duration + term_duration + base_duration)"
        )

    epochs = [_EpochConfig(EpochType.INITIAL_VALUES, duration=1, thinning=1)]
    epochs.append(
        _EpochConfig(EpochType.FAST_ADAPTATION, init_duration, thinning_warmup)
    )

    time_left = warmup_duration - init_duration - term_duration
    this_time = base_duration

    while 3 * this_time <= time_left:
        epochs.append(
            _EpochConfig(EpochType.SLOW_ADAPTATION, this_time, thinning_warmup)
        )
        time_left -= this_time
        this_time *= 2

    epochs.append(_EpochConfig(EpochType.SLOW_ADAPTATION, time_left, thinning_warmup))
    epochs.append(
        _EpochConfig(EpochType.FAST_ADAPTATION, term_duration, thinning_warmup)
    )
    epochs.append(
        _EpochConfig(EpochType.POSTERIOR, posterior_duration, thinning_posterior)
    )

    return epochs<|MERGE_RESOLUTION|>--- conflicted
+++ resolved
@@ -21,17 +21,10 @@
     thinning_warmup: int = 1,
 ) -> list[EpochConfig]:
     """
-<<<<<<< HEAD
-    Sets up a list of :class:`.EpochConfig`'s, following the Stan Development Team (Stan
-    Reference Manual 2021, Chapter 15.2 [#stan_manual]_).
-
-    .. [#stan_manual] https://mc-stan.org/docs/2_28/reference-manual/hmc-algorithm-parameters.html # noqa: E501
-=======
     Sets up a list of :class:`.EpochConfig`'s.
 
     This follows the Stan Development Team (Stan Reference Manual 2021, Chapter 15.2
     [#stanmanual]_).
->>>>>>> 2d357b11
 
     Parameters
     ----------
@@ -54,14 +47,11 @@
     --------
     Kernels which rely on history tuning might not be able to deal with thinning during
     warmup.
-<<<<<<< HEAD
-=======
 
     References
     ----------
 
     .. [#stanmanual] https://mc-stan.org/docs/2_28/reference-manual/hmc-algorithm-parameters.html # noqa: E501
->>>>>>> 2d357b11
 
     """
 
