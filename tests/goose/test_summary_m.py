import jax.numpy as jnp
import numpy as np

from liesel.__version__ import __version__
from liesel.goose.engine import SamplingResults
from liesel.goose.summary_m import SamplesSummary, Summary

# TODO: add tests to test correctness of quantities
# TODO: speed up tests


def test_shapes(result: SamplingResults):
    summary = Summary(result)

    # combined chains
    assert summary.quantities["mean"]["foo"].shape == (3,)
    assert summary.quantities["mean"]["bar"].shape == (3, 5, 7)
    assert summary.quantities["mean"]["baz"].shape == ()

    assert summary.quantities["quantile"]["foo"].shape == (
        3,
        3,
    )
    assert summary.quantities["quantile"]["bar"].shape == (3, 3, 5, 7)
    assert summary.quantities["quantile"]["baz"].shape == (3,)

    assert summary.quantities["hdi"]["foo"].shape == (
        2,
        3,
    )
    assert summary.quantities["hdi"]["bar"].shape == (2, 3, 5, 7)
    assert summary.quantities["hdi"]["baz"].shape == (2,)

    # combined chains
    summary = Summary(result, quantiles=(0.2, 0.4), per_chain=True)

    assert summary.quantities["mean"]["foo"].shape == (
        3,
        3,
    )
    assert summary.quantities["mean"]["bar"].shape == (3, 3, 5, 7)
    assert summary.quantities["mean"]["baz"].shape == (3,)

    assert summary.quantities["quantile"]["foo"].shape == (
        3,
        2,
        3,
    )
    assert summary.quantities["quantile"]["bar"].shape == (3, 2, 3, 5, 7)
    assert summary.quantities["quantile"]["baz"].shape == (3, 2)

    assert summary.quantities["hdi"]["foo"].shape == (
        3,
        2,
        3,
    )
    assert summary.quantities["hdi"]["bar"].shape == (3, 2, 3, 5, 7)
    assert summary.quantities["hdi"]["baz"].shape == (
        3,
        2,
    )


def test_additional_chain(result: SamplingResults):
    chain = result.get_posterior_samples()
    chain["expbaz"] = jnp.log(chain["baz"] + 1)
    chain["expbar"] = jnp.log(chain["bar"] + 1)

    summary = Summary(result, chain)

    assert summary.quantities["mean"]["expbar"].shape == (3, 5, 7)
    assert summary.quantities["mean"]["expbaz"].shape == ()


def test_selected(result: SamplingResults):
    summary = Summary(result, selected=["foo"])

    assert "foo" in summary.quantities["mean"]
    assert "bar" not in summary.quantities["mean"]
    assert "baz" not in summary.quantities["mean"]


def test_deselected(result: SamplingResults):
    summary = Summary(result, deselected=["baz"])

    assert "foo" in summary.quantities["mean"]
    assert "bar" in summary.quantities["mean"]
    assert "baz" not in summary.quantities["mean"]


def test_mean(result: SamplingResults):
    summary = Summary(result)
    assert jnp.allclose(
        summary.quantities["mean"]["foo"], jnp.array([175.5, 176.5, 177.5])
    )

    assert jnp.allclose(summary.quantities["mean"]["bar"], 175.5 * jnp.ones((3, 5, 7)))

    assert jnp.allclose(summary.quantities["mean"]["baz"], jnp.array(176.5))


def test_config(result: SamplingResults):
    summary = Summary(result, quantiles=(0.4, 0.6), hdi_prob=0.5)
    assert summary.config["chains_merged"]
    assert summary.config["quantiles"] == (0.4, 0.6)
    assert summary.config["hdi_prob"] == 0.5


def test_sample_info(result: SamplingResults):
    summary = Summary(result)
    print(summary.sample_info)
    assert summary.sample_info["num_chains"] == 3
    assert summary.sample_info["sample_size_per_chain"] == 250


def test_df_sample_info(result: SamplingResults):
    summary = Summary(result, selected=["baz"]).to_dataframe()
    assert summary["sample_size"].iloc[0] == 3 * 250

    summary = Summary(result, per_chain=True, selected=["baz"]).to_dataframe()
    assert summary["sample_size"].iloc[0] == 250


def test_error_summary(result: SamplingResults):
    # add some error codes to the chain

    # epoch 1 - warmup
    ecs = np.array(
        result.transition_infos.get_specific_chain(1)
        ._chunks_list[0]["kernel_00"]
        .error_code
    )
    ecs[0, 0] = 1
    ecs[:, 3] = 1
    ecs[2, 3:5] = 2
    result.transition_infos.get_specific_chain(1)._chunks_list[0][
        "kernel_00"
    ].error_code = ecs

    # posterior
    ecs = np.array(
        result.transition_infos.get_current_chain()
        ._chunks_list[0]["kernel_00"]
        .error_code
    )
    ecs[0, 0] = 1
    ecs[:, 230] = 1
    ecs[1, 220:225] = 2
    result.transition_infos.get_current_chain()._chunks_list[0][
        "kernel_00"
    ].error_code = ecs

    # create the summary object
    summary = Summary(result, selected=["baz"])
    es = summary.error_summary["kernel_00"]

    # check error_code correspond
    assert es[1].error_code == 1
    assert es[2].error_code == 2

    # check that these error codes don't have entries
    assert 3 not in es
    assert 0 not in es

    # check that error messages are correct
    assert es[1].error_msg == "error 1"
    assert es[2].error_msg == "error 2"

    # check that counts are correct - overall
    assert np.all(es[1].count_per_chain == np.array([4, 2, 1]))
    assert np.all(es[2].count_per_chain == np.array([0, 5, 2]))

    # check that counts are correct - only in the posterior
    assert np.all(es[1].count_per_chain_posterior == np.array([2, 1, 1]))
    assert np.all(es[2].count_per_chain_posterior == np.array([0, 5, 0]))


def test_single_chain_repr_fs_return(single_chain_result: SamplingResults):
    summary = Summary(single_chain_result)
    md = summary._repr_markdown_()
    html = summary._repr_html_()
    assert isinstance(md, str)
    assert isinstance(html, str)


def test_per_chain_quantiles(result: SamplingResults):
    summary = Summary(result, per_chain=True)
    cols = [
        "var_fqn",
        "chain_index",
        "mean",
        "q_0.05",
        "q_0.5",
        "q_0.95",
        "hdi_low",
        "hdi_high",
    ]
    df = summary.to_dataframe().loc["baz"][cols]

    assert np.allclose(df["q_0.05"], 64.449997)
    assert np.allclose(df["q_0.5"], 176.5)
    assert np.allclose(df["q_0.95"], 288.549988)
    assert np.allclose(df["hdi_low"], 52.0)
    assert np.allclose(df["hdi_high"], 277.0)


def test_quantity_shape(result_for_quants: SamplingResults):
    """
    Confirms that the HDI and quantile quantities at the summary object have the
    intended shape:

    - First index refers to the chain
    - Second index refers to the quantile/hdi
    - Following indices refer to individual parameters
    """
    summary = Summary(result_for_quants, per_chain=True)

    assert summary.quantities["quantile"]["foo"].shape == (4, 3, 5)
    assert summary.quantities["quantile"]["bar"].shape == (4, 3, 3, 5, 7)
    assert summary.quantities["quantile"]["baz"].shape == (4, 3)

    assert summary.quantities["hdi"]["foo"].shape == (4, 2, 5)
    assert summary.quantities["hdi"]["bar"].shape == (4, 2, 3, 5, 7)
    assert summary.quantities["hdi"]["baz"].shape == (4, 2)


<<<<<<< HEAD
class TestSamplesSummary:
    def test_shapes(self, result: SamplingResults):
        samples = result.get_posterior_samples()
        summary = SamplesSummary(samples)

        # combined chains
        assert summary.quantities["mean"]["foo"].shape == (3,)
        assert summary.quantities["mean"]["bar"].shape == (3, 5, 7)
        assert summary.quantities["mean"]["baz"].shape == ()

        assert summary.quantities["quantile"]["foo"].shape == (
            3,
            3,
        )
        assert summary.quantities["quantile"]["bar"].shape == (3, 3, 5, 7)
        assert summary.quantities["quantile"]["baz"].shape == (3,)

        assert summary.quantities["hdi"]["foo"].shape == (
            2,
            3,
        )
        assert summary.quantities["hdi"]["bar"].shape == (2, 3, 5, 7)
        assert summary.quantities["hdi"]["baz"].shape == (2,)

        # combined chains
        summary = SamplesSummary(samples, quantiles=(0.2, 0.4), per_chain=True)

        assert summary.quantities["mean"]["foo"].shape == (
            3,
            3,
        )
        assert summary.quantities["mean"]["bar"].shape == (3, 3, 5, 7)
        assert summary.quantities["mean"]["baz"].shape == (3,)

        assert summary.quantities["quantile"]["foo"].shape == (
            3,
            2,
            3,
        )
        assert summary.quantities["quantile"]["bar"].shape == (3, 2, 3, 5, 7)
        assert summary.quantities["quantile"]["baz"].shape == (3, 2)

        assert summary.quantities["hdi"]["foo"].shape == (
            3,
            2,
            3,
        )
        assert summary.quantities["hdi"]["bar"].shape == (3, 2, 3, 5, 7)
        assert summary.quantities["hdi"]["baz"].shape == (
            3,
            2,
        )

    def test_selected(self, result: SamplingResults):
        samples = result.get_posterior_samples()
        summary = SamplesSummary(samples, selected=["foo"])

        assert "foo" in summary.quantities["mean"]
        assert "bar" not in summary.quantities["mean"]
        assert "baz" not in summary.quantities["mean"]

    def test_deselected(self, result: SamplingResults):
        samples = result.get_posterior_samples()
        summary = SamplesSummary(samples, deselected=["baz"])

        assert "foo" in summary.quantities["mean"]
        assert "bar" in summary.quantities["mean"]
        assert "baz" not in summary.quantities["mean"]

    def test_mean(self, result: SamplingResults):
        samples = result.get_posterior_samples()
        summary = SamplesSummary(samples)
        assert jnp.allclose(
            summary.quantities["mean"]["foo"], jnp.array([175.5, 176.5, 177.5])
        )

        assert jnp.allclose(
            summary.quantities["mean"]["bar"], 175.5 * jnp.ones((3, 5, 7))
        )

        assert jnp.allclose(summary.quantities["mean"]["baz"], jnp.array(176.5))

    def test_config(self, result: SamplingResults):
        samples = result.get_posterior_samples()
        summary = SamplesSummary(samples, quantiles=(0.4, 0.6), hdi_prob=0.5)
        assert summary.config["chains_merged"]
        assert summary.config["quantiles"] == (0.4, 0.6)
        assert summary.config["hdi_prob"] == 0.5

    def test_sample_info(self, result: SamplingResults):
        samples = result.get_posterior_samples()
        summary = SamplesSummary(samples)
        print(summary.sample_info)
        assert summary.sample_info["num_chains"] == 3
        assert summary.sample_info["sample_size_per_chain"] == 250

    def test_df_sample_info(self, result: SamplingResults):
        samples = result.get_posterior_samples()
        summary = SamplesSummary(samples, selected=["baz"]).to_dataframe()
        assert summary["sample_size"].iloc[0] == 3 * 250

        summary = Summary(result, per_chain=True, selected=["baz"]).to_dataframe()
        assert summary["sample_size"].iloc[0] == 250

    def test_per_chain_quantiles(self, result: SamplingResults):
        samples = result.get_posterior_samples()
        summary = SamplesSummary(samples, per_chain=True)
        cols = [
            "var_fqn",
            "chain_index",
            "mean",
            "q_0.05",
            "q_0.5",
            "q_0.95",
            "hdi_low",
            "hdi_high",
        ]
        df = summary.to_dataframe().loc["baz"][cols]

        assert np.allclose(df["q_0.05"], 64.449997)
        assert np.allclose(df["q_0.5"], 176.5)
        assert np.allclose(df["q_0.95"], 288.549988)
        assert np.allclose(df["hdi_low"], 52.0)
        assert np.allclose(df["hdi_high"], 277.0)

    def test_quantity_shape(self, result_for_quants: SamplingResults):
        """
        Confirms that the HDI and quantile quantities at the summary object have the
        intended shape:

        - First index refers to the chain
        - Second index refers to the quantile/hdi
        - Following indices refer to individual parameters
        """
        samples = result_for_quants.get_posterior_samples()
        summary = SamplesSummary(samples, per_chain=True)

        assert summary.quantities["quantile"]["foo"].shape == (4, 3, 5)
        assert summary.quantities["quantile"]["bar"].shape == (4, 3, 3, 5, 7)
        assert summary.quantities["quantile"]["baz"].shape == (4, 3)

        assert summary.quantities["hdi"]["foo"].shape == (4, 2, 5)
        assert summary.quantities["hdi"]["bar"].shape == (4, 2, 3, 5, 7)
        assert summary.quantities["hdi"]["baz"].shape == (4, 2)

    def test_from_array(self, result: SamplingResults):
        samples = result.get_posterior_samples()
        summary = SamplesSummary.from_array(samples["bar"], name="test")
        assert summary.to_dataframe().shape == (105, 16)
=======
def test_liesel_version(result: SamplingResults):
    summary = Summary(result, per_chain=True)

    assert summary.liesel_version == __version__
>>>>>>> 9078e6bd
<|MERGE_RESOLUTION|>--- conflicted
+++ resolved
@@ -223,8 +223,12 @@
     assert summary.quantities["hdi"]["bar"].shape == (4, 2, 3, 5, 7)
     assert summary.quantities["hdi"]["baz"].shape == (4, 2)
 
-
-<<<<<<< HEAD
+    
+def test_liesel_version(result: SamplingResults):
+    summary = Summary(result, per_chain=True)
+
+    assert summary.liesel_version == __version__
+
 class TestSamplesSummary:
     def test_shapes(self, result: SamplingResults):
         samples = result.get_posterior_samples()
@@ -373,10 +377,4 @@
     def test_from_array(self, result: SamplingResults):
         samples = result.get_posterior_samples()
         summary = SamplesSummary.from_array(samples["bar"], name="test")
-        assert summary.to_dataframe().shape == (105, 16)
-=======
-def test_liesel_version(result: SamplingResults):
-    summary = Summary(result, per_chain=True)
-
-    assert summary.liesel_version == __version__
->>>>>>> 9078e6bd
+        assert summary.to_dataframe().shape == (105, 16)