--- conflicted
+++ resolved
@@ -296,11 +296,7 @@
         )
     df = history_to_df(result.history["position"])
 
-<<<<<<< HEAD
-    assert df.shape == (97, 4)
-=======
     assert df.shape[0] < 100
->>>>>>> 8b5f203c
 
 
 def test_generate_batches():
