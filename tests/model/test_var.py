import typing
import warnings

import numpy as np
import pytest
import tensorflow_probability.substrates.jax as tfp

import liesel.model.model as lmodel
import liesel.model.nodes as lnodes


def test_initialization() -> None:
    # simple data variable
    var0 = lnodes.Var(0, None, "")
    assert var0.value == 0
    assert var0.dist_node is None
    assert var0.name == ""
    assert isinstance(var0.value_node, lnodes.Value)

    # simple data variable with specified nodes
    dat = lnodes.Value(1)
    dist = lnodes.Dist(lnodes.NoDistribution())
    var1 = lnodes.Var(dat, dist, "foo")
    assert id(var1.value_node) == id(dat)
    assert id(var1.dist_node) == id(dist)
    assert var1.value == 1
    assert var1.name == "foo"


def test_default_values() -> None:
    # simple data variable
    var = lnodes.Var(0, None)
    assert var.name == ""
    assert var.dist_node is None
    assert var.role == ""
    assert var.parameter is False
    assert var.observed is False
    assert not var.groups
    assert not var.info
    assert not var.model


def test_name() -> None:
    var = lnodes.Var(0.0, None, "foo")

    assert var.name == "foo"

    var.name = "bar"
    assert var.name == "bar"

    with pytest.raises(RuntimeError):
        _ = lmodel.Model([var])
        var.name = "foo"


def test_role() -> None:
    var = lnodes.Var(0.0, None)

    assert var.role == ""

    var.role = "bar"
    assert var.role == "bar"

    _ = lmodel.Model([var])
    var.role = "foo"


def test_observed() -> None:
    var = lnodes.Var(0.0, None)

    assert not var.observed

    var.observed = True
    assert var.observed

    with pytest.raises(RuntimeError):
        _ = lmodel.Model([var])
        var.observed = False


def test_parameter() -> None:
    var = lnodes.Var(0.0, None)

    assert not var.parameter

    var.parameter = True
    assert var.parameter

    with pytest.raises(RuntimeError):
        _ = lmodel.Model([var])
        var.parameter = False


def test_info() -> None:
    var = lnodes.Var(0.0, None)

    info0 = {"foo": 1.0, "bar": "baz"}
    info1 = {"foo": 1.0}

    assert not var.info

    var.info = info0
    assert var.info is info0
    assert var.info is not info1

    # infos are always changable
    _ = lmodel.Model([var])
    var.info = info1
    assert var.info is info1
    assert var.info is not info0


def test_value_node() -> None:
    node0 = lnodes.Value(0.0)
    node1 = lnodes.Value(0.0)
    var = lnodes.Var(node0, None)

    assert var.value_node is node0
    assert var.value_node is not node1

    var.value_node = node1
    assert var.value_node is not node0
    assert var.value_node is node1

    with pytest.raises(RuntimeError):
        _ = lmodel.Model([var])
        var.value_node = node0


def test_dist_node() -> None:
    node0 = lnodes.Dist(lnodes.NoDistribution)
    node1 = lnodes.Dist(lnodes.NoDistribution)
    var = lnodes.Var(0.0, node0)

    assert var.dist_node is node0
    assert var.dist_node is not node1

    var.dist_node = node1
    assert var.dist_node is not node0
    assert var.dist_node is node1

    with pytest.raises(RuntimeError):
        _ = lmodel.Model([var])
        var.dist_node = node0


def test_property_strong_node() -> None:
    var = lnodes.Var(0.0, None)

    assert var.strong
    assert not var.weak


def test_property_weak_node() -> None:
    in0 = lnodes.Value(0.0)
    calc = lnodes.Calc(lambda x: x, in0)
    var = lnodes.Var(calc, None)

    assert not var.strong
    assert var.weak


@typing.no_type_check
def test_writing_weak_strong_fails() -> None:
    var = lnodes.Var(0.0, None)

    with pytest.raises(AttributeError):
        var.strong = False

    with pytest.raises(AttributeError):
        var.weak = False


def test_read_value() -> None:
    # strong node
    var0 = lnodes.Var(0, None)
    assert var0.value == 0

    # weak node
    in0 = lnodes.Value(0)
    calc = lnodes.Calc(lambda x: x + 1, in0)
    var1 = lnodes.Var(calc, None)

    # this value might be not 1 since
    # var.update() was not called
    assert var1.value is calc.value


def test_write_value() -> None:
    # strong node
    var0 = lnodes.Var(0, None)
    var0.value = 1
    assert var0.value == 1

    # weak node
    in0 = lnodes.Value(0)
    calc = lnodes.Calc(lambda x: x + 1, in0)
    var1 = lnodes.Var(calc, None)
    with pytest.raises(RuntimeError):
        var1.value = 2


def test_property_model() -> None:
    var = lnodes.Var(0.0)

    assert not var.model

    model = lmodel.Model([var])
    assert var.model

    model.pop_nodes_and_vars()
    assert not var.model


def test_auto_transform():
    var = lnodes.Var(1, name="var")
    var.auto_transform = True

    assert var.auto_transform

    var.auto_transform = False

    assert not var.auto_transform


def test_method_nodes() -> None:
    in0 = lnodes.Value(0)
    calc = lnodes.Calc(lambda x: x + 1, in0)
    dist = lnodes.Dist(lnodes.NoDistribution())
    var0 = lnodes.Var(calc, dist)

    assert len(var0.nodes) == 3
    assert calc in var0.nodes
    assert dist in var0.nodes

    var1 = lnodes.Var(in0, None)
    assert len(var1.nodes) == 2
    assert in0 in var1.nodes
    assert calc not in var1.nodes
    assert dist not in var1.nodes


def test_update_value_strong():
    var = lnodes.Var(1)
    var.update()
    assert var.value == 1


def test_update_value_unfrozen_strong():
    var = lnodes.Var(1)
    var.update()


def test_update_value_weak():
    var0 = lnodes.Var(1, name="in")
    var1 = lnodes.Var(lnodes.Calc(lambda x: x + 1, var0.value_node), name="out")

    var1.update()
    assert var1.value == 2


def test_update_value_unfrozen_weak():
    var0 = lnodes.Var(1, name="in")
    var1 = lnodes.Var(lnodes.Calc(lambda x: x + 1, var0.value_node), name="out")
    var1.update()


# ------------- test all_inputs_* / all_outputs_* ------------------------


def test_all_input_nodes_strong_no_dist():
    var = lnodes.Var(0)
    assert len(var.all_input_nodes()) == 0


def test_all_input_nodes_weak_no_dist():
    x = lnodes.Value(1)
    var = lnodes.Var(lnodes.Calc(lambda x: x + 1, x))
    assert len(var.all_input_nodes()) == 1


def test_all_input_nodes_weak_no_dist_2():
    x = lnodes.Value(1)
    var = lnodes.Var(
        lnodes.Calc(
            lambda x, y: x + y,
            x,
            x,
        )
    )
    assert len(var.all_input_nodes()) == 1


def test_all_input_nodes_weak_no_dist_3():
    x = lnodes.Value(1)
    y = lnodes.Value(2)
    var = lnodes.Var(
        lnodes.Calc(
            lambda x, y: x + y,
            x,
            y,
        )
    )
    assert len(var.all_input_nodes()) == 2


def test_all_input_nodes_strong_w_dist():
    dist = lnodes.Dist(tfp.distributions.Normal, loc=0.0, scale=1.0)

    var = lnodes.Var(0.0, dist)
    assert len(var.all_input_nodes()) == 3


def test_all_input_nodes_weak_w_dist():
    dist = lnodes.Dist(tfp.distributions.Normal, loc=0.0, scale=1.0)
    x = lnodes.Value(1)
    var = lnodes.Var(lnodes.Calc(lambda x: x + 1, x), dist)
    assert len(var.all_input_nodes()) == 4


def test_all_input_nodes_weak_w_dist_2():
    dist = lnodes.Dist(tfp.distributions.Normal, loc=0.0, scale=1.0)

    x = lnodes.Value(1)
    var = lnodes.Var(
        lnodes.Calc(
            lambda x, y: x + y,
            x,
            x,
        ),
        dist,
    )
    assert len(var.all_input_nodes()) == 4


def test_all_input_nodes_weak_w_dist_3():
    dist = lnodes.Dist(tfp.distributions.Normal, loc=0.0, scale=1.0)
    x = lnodes.Value(1)
    y = lnodes.Value(2)
    var = lnodes.Var(
        lnodes.Calc(
            lambda x, y: x + y,
            x,
            y,
        ),
        dist,
    )
    assert len(var.all_input_nodes()) == 5


###


def test_all_input_vars_strong_no_dist():
    var = lnodes.Var(0)
    assert len(var.all_input_vars()) == 0


def test_all_input_vars_weak_no_dist():
    x = lnodes.Var(1)
    var = lnodes.Var(lnodes.Calc(lambda x: x + 1, x))
    assert len(var.all_input_vars()) == 1


def test_all_input_vars_weak_no_dist_2():
    x = lnodes.Var(1)
    var = lnodes.Var(
        lnodes.Calc(
            lambda x, y: x + y,
            x,
            x,
        )
    )
    assert len(var.all_input_vars()) == 1


def test_all_input_vars_weak_no_dist_3():
    x = lnodes.Var(1)
    y = lnodes.Var(2)
    var = lnodes.Var(
        lnodes.Calc(
            lambda x, y: x + y,
            x,
            y,
        )
    )
    assert len(var.all_input_vars()) == 2


def test_all_input_vars_strong_w_dist():
    dist = lnodes.Dist(
        tfp.distributions.Normal, loc=lnodes.Var(0.0), scale=lnodes.Var(1.0)
    )

    var = lnodes.Var(lnodes.Var(0.0), dist)
    assert len(var.all_input_vars()) == 3


def test_all_input_vars_weak_w_dist_1():
    def dist_mk():
        return lnodes.Dist(
            tfp.distributions.Normal, loc=lnodes.Var(0.0), scale=lnodes.Var(1.0)
        )

    x = lnodes.Var(1)
    y = lnodes.Var(1)
    z_node = lnodes.Value(1)
    var = lnodes.Var(lnodes.Calc(lambda x: x + 1, x), dist_mk())
    assert len(var.all_input_vars()) == 3

    var = lnodes.Var(lnodes.Calc(lambda x, y: x + y, x, x), dist_mk())
    assert len(var.all_input_vars()) == 3

    var = lnodes.Var(lnodes.Calc(lambda x, y: x + y, x, y), dist_mk())
    assert len(var.all_input_vars()) == 4

    var = lnodes.Var(lnodes.Calc(lambda x, y: x + y, x, z_node), dist_mk())
    assert len(var.all_input_vars()) == 3


def test_all_input_vars_weak_w_dist_2():
    def dist_mk():
        return lnodes.Dist(lnodes.Dist(tfp.distributions.Normal, loc=0.0, scale=1.0))

    x = lnodes.Var(1)
    y = lnodes.Var(1)
    z_node = lnodes.Value(1)
    var = lnodes.Var(lnodes.Calc(lambda x: x + 1, x), dist_mk())
    assert len(var.all_input_vars()) == 1

    var = lnodes.Var(lnodes.Calc(lambda x, y: x + y, x, x), dist_mk())
    assert len(var.all_input_vars()) == 1

    var = lnodes.Var(lnodes.Calc(lambda x, y: x + y, x, y), dist_mk())
    assert len(var.all_input_vars()) == 2

    var = lnodes.Var(lnodes.Calc(lambda x, y: x + y, x, z_node), dist_mk())
    assert len(var.all_input_vars()) == 1


def test_all_output_vars():
    x = lnodes.Var(1, name="x")

    def dist_mk():
        return lnodes.Dist(tfp.distributions.Normal, loc=0.0, scale=x)

    y = lnodes.Var(1, name="y")
    var0 = lnodes.Var(lnodes.Calc(lambda x: x + 1, x), dist_mk(), name="var0")
    mod0 = lmodel.Model([var0] + [x, y], copy=True)
    assert len(mod0.vars["x"].all_output_vars()) == 1
    assert len(mod0.vars["y"].all_output_vars()) == 0
    assert len(mod0.vars["var0"].all_output_vars()) == 0

    var1 = lnodes.Var(lnodes.Calc(lambda x, y: x + y, x, x), dist_mk(), name="var1")
    mod1 = lmodel.Model([var0, var1] + [x, y], copy=True)
    assert len(mod1.vars["x"].all_output_vars()) == 2
    assert len(mod1.vars["y"].all_output_vars()) == 0
    assert len(mod1.vars["var1"].all_output_vars()) == 0

    var2 = lnodes.Var(lnodes.Calc(lambda x, y: x + y, x, y), dist_mk(), name="var2")
    mod2 = lmodel.Model([var0, var1, var2] + [x, y], copy=True)
    assert len(mod2.vars["x"].all_output_vars()) == 3
    assert len(mod2.vars["y"].all_output_vars()) == 1
    assert len(mod2.vars["var2"].all_output_vars()) == 0


def test_all_output_nodes():
    x = lnodes.Var(1, name="x")

    def dist_mk():
        return lnodes.Dist(tfp.distributions.Normal, loc=0.0, scale=x)

    y = lnodes.Var(1, name="y")
    var0 = lnodes.Var(lnodes.Calc(lambda x: x + 1, x), dist_mk(), name="var0")
    mod0 = lmodel.Model([var0] + [x, y], copy=True)
    assert len(mod0.vars["x"].all_output_nodes()) == 2
    assert len(mod0.vars["y"].all_output_nodes()) == 0
    assert (
        len(mod0.vars["var0"].all_output_nodes()) == 1 + 1
    )  # part of the _model_log_prob

    var1 = lnodes.Var(lnodes.Calc(lambda x, y: x + y, x, x), dist_mk(), name="var1")
    mod1 = lmodel.Model([var0, var1] + [x, y], copy=True)
    assert len(mod1.vars["x"].all_output_nodes()) == 4
    assert len(mod1.vars["y"].all_output_nodes()) == 0
    assert (
        len(mod1.vars["var1"].all_output_nodes()) == 1 + 1
    )  # part of the _model_log_prob

    var2 = lnodes.Var(lnodes.Calc(lambda x, y: x + y, x, y), dist_mk(), name="var2")
    mod2 = lmodel.Model([var0, var1, var2] + [x, y], copy=True)
    assert len(mod2.vars["x"].all_output_nodes()) == 6
    assert len(mod2.vars["y"].all_output_nodes()) == 1
    assert (
        len(mod2.vars["var2"].all_output_nodes()) == 1 + 1
    )  # part of the _model_log_prob


def test_indirect_connection() -> None:
    v0 = lnodes.Var(1.0, name="v0")
    n1 = lnodes.Calc(lambda x: 2.0 * x, v0, _name="n1")
    v2 = lnodes.Var(lnodes.Calc(lambda x: 2.0 * x, n1), name="v2")
    v3 = lnodes.Var(lnodes.Calc(lambda x: 2.0 * x, v2), name="v3")
    _ = lmodel.Model([v3])

    # test outputs
    outputs = v0.all_output_vars()
    assert len(outputs) == 1
    assert v2 in outputs
    assert v3 not in outputs

    # test inputs
    assert len(v3.all_input_vars()) == 1
    assert len(v2.all_input_vars()) == 1
    assert len(v0.all_input_vars()) == 0


<<<<<<< HEAD
class TestVarConstructors:
    def test_new_param(self):
        loc = lnodes.Var.new_param(1.0, name="loc")
        assert isinstance(loc, lnodes.Var)
        assert loc.parameter
        assert loc.value_node.monitor
        assert loc.strong

        dist = lnodes.Dist(tfp.distributions.Normal, 0.0, 1.0)
        loc = lnodes.Var.new_param(1.0, dist, name="loc")
        assert isinstance(loc, lnodes.Var)
        assert loc.parameter
        assert loc.value_node.monitor
        assert loc.strong

    def test_new_obs(self):
        loc = lnodes.Var.new_obs(1.0, name="loc")
        assert isinstance(loc, lnodes.Var)
        assert loc.observed
        assert loc.strong

        dist = lnodes.Dist(tfp.distributions.Normal, 0.0, 1.0)
        loc = lnodes.Var.new_obs(1.0, dist, name="loc")
        assert isinstance(loc, lnodes.Var)
        assert loc.observed
        assert loc.strong

    def test_new_calc(self):
        loc = lnodes.Var.new_calc(lambda x: x + 1.0, 1.0, name="loc")
        assert isinstance(loc, lnodes.Var)
        assert loc.value == pytest.approx(2.0)
        assert loc.weak

    def test_new_const(self):
        loc = lnodes.Var.new_value(1.0, name="loc")
        assert isinstance(loc, lnodes.Var)
        assert loc.strong
=======
class TestVarTransform:
    def test_transform_instance(self) -> None:
        prior = lnodes.Dist(tfp.distributions.HalfCauchy, loc=0.0, scale=25.0)
        tau = lnodes.Var(10.0, prior, name="tau")
        log_tau = tau.transform(tfp.bijectors.Exp())
        tau.update()

        assert tau.weak
        assert not log_tau.weak

        assert tau.value == pytest.approx(np.exp(log_tau.value))
        assert tau.value == pytest.approx(10.0)
        assert log_tau.value == pytest.approx(np.log(10.0))

        prior = lnodes.Dist(tfp.distributions.HalfCauchy, loc=0.0, scale=25.0)
        tau = lnodes.Var(10.0, prior, name="tau")
        with warnings.catch_warnings():
            warnings.simplefilter("ignore", (FutureWarning))
            log_tau_gb = lmodel.GraphBuilder().transform(tau, tfp.bijectors.Exp())

        assert tau.weak
        assert not log_tau.weak

        tau.update()
        assert tau.value == pytest.approx(np.exp(log_tau.value))
        assert tau.value == pytest.approx(10.0)
        assert log_tau_gb.value == pytest.approx(np.log(10.0))

        log_tau.dist_node.update()  # type: ignore
        log_tau_gb.dist_node.update()  # type: ignore
        assert log_tau.log_prob == pytest.approx(log_tau_gb.log_prob)

    def test_transform_class_no_args(self) -> None:
        prior = lnodes.Dist(tfp.distributions.HalfCauchy, loc=0.0, scale=25.0)
        tau = lnodes.Var(10.0, prior, name="tau")
        with pytest.raises(ValueError):
            tau.transform(tfp.bijectors.Exp)

    def test_transform_class_with_args(self) -> None:
        prior = lnodes.Dist(tfp.distributions.HalfCauchy, loc=0.0, scale=25.0)
        tau = lnodes.Var(10.0, prior, name="tau")
        transformed_tau = tau.transform(
            tfp.bijectors.Softplus, hinge_softness=lnodes.Var(0.9)
        )
        tau.update()

        bijector = tfp.bijectors.Softplus(hinge_softness=0.9)

        assert tau.weak
        assert not transformed_tau.weak

        assert tau.value == pytest.approx(bijector.forward(transformed_tau.value))
        assert tau.value == pytest.approx(10.0)
        assert transformed_tau.value == pytest.approx(bijector.inverse(10.0))

        prior = lnodes.Dist(tfp.distributions.HalfCauchy, loc=0.0, scale=25.0)
        tau = lnodes.Var(10.0, prior, name="tau")
        with warnings.catch_warnings():
            warnings.simplefilter("ignore", (FutureWarning))
            transformed_tau_gb = lmodel.GraphBuilder().transform(
                tau, tfp.bijectors.Softplus, hinge_softness=lnodes.Var(0.9)
            )

        assert tau.weak
        assert not transformed_tau.weak

        tau.update()
        assert tau.value == pytest.approx(bijector.forward(transformed_tau.value))
        assert tau.value == pytest.approx(10.0)
        assert transformed_tau_gb.value == pytest.approx(bijector.inverse(10.0))

        transformed_tau.dist_node.update()  # type: ignore
        transformed_tau_gb.dist_node.update()  # type: ignore
        assert transformed_tau.log_prob == pytest.approx(transformed_tau_gb.log_prob)

    def test_transform_default(self) -> None:
        prior = lnodes.Dist(tfp.distributions.HalfCauchy, loc=0.0, scale=25.0)
        tau = lnodes.Var(10.0, prior, name="tau")
        log_tau = tau.transform()
        tau.update()

        assert tau.weak
        assert not log_tau.weak

        assert tau.value == pytest.approx(np.exp(log_tau.value))
        assert tau.value == pytest.approx(10.0)
        assert log_tau.value == pytest.approx(np.log(10.0))

        prior = lnodes.Dist(tfp.distributions.HalfCauchy, loc=0.0, scale=25.0)
        tau = lnodes.Var(10.0, prior, name="tau")
        with warnings.catch_warnings():
            warnings.simplefilter("ignore", (FutureWarning))
            log_tau_gb = lmodel.GraphBuilder().transform(tau)

        assert tau.weak
        assert not log_tau.weak

        tau.update()
        assert tau.value == pytest.approx(np.exp(log_tau.value))
        assert tau.value == pytest.approx(10.0)
        assert log_tau_gb.value == pytest.approx(np.log(10.0))

        log_tau.dist_node.update()  # type: ignore
        log_tau_gb.dist_node.update()  # type: ignore
        assert log_tau.log_prob == pytest.approx(log_tau_gb.log_prob)
>>>>>>> 92480dec
<|MERGE_RESOLUTION|>--- conflicted
+++ resolved
@@ -515,7 +515,6 @@
     assert len(v0.all_input_vars()) == 0
 
 
-<<<<<<< HEAD
 class TestVarConstructors:
     def test_new_param(self):
         loc = lnodes.Var.new_param(1.0, name="loc")
@@ -553,7 +552,8 @@
         loc = lnodes.Var.new_value(1.0, name="loc")
         assert isinstance(loc, lnodes.Var)
         assert loc.strong
-=======
+
+
 class TestVarTransform:
     def test_transform_instance(self) -> None:
         prior = lnodes.Dist(tfp.distributions.HalfCauchy, loc=0.0, scale=25.0)
@@ -659,4 +659,3 @@
         log_tau.dist_node.update()  # type: ignore
         log_tau_gb.dist_node.update()  # type: ignore
         assert log_tau.log_prob == pytest.approx(log_tau_gb.log_prob)
->>>>>>> 92480dec
