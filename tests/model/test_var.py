--- conflicted
+++ resolved
@@ -2,10 +2,7 @@
 import typing
 import warnings
 
-<<<<<<< HEAD
-=======
 import dill
->>>>>>> 46d03e03
 import jax
 import jax.numpy as jnp
 import numpy as np
@@ -783,8 +780,6 @@
         log_tau_gb.dist_node.update()  # type: ignore
         assert log_tau.log_prob == pytest.approx(log_tau_gb.log_prob)
 
-<<<<<<< HEAD
-=======
     def test_pickle_model_with_transformed_var(self, tmp_path):
         prior = lsl.Dist(tfp.distributions.HalfCauchy, loc=0.0, scale=25.0)
         tau = lsl.Var(10.0, prior, name="tau")
@@ -809,7 +804,6 @@
         assert len(model2.nodes) == len(model.nodes)
         assert model2.log_prob == pytest.approx(model.log_prob)
 
->>>>>>> 46d03e03
 
 class TestVarPredictions:
     def test_predict(self) -> None:
@@ -819,18 +813,6 @@
         e = jax.random.normal(jax.random.PRNGKey(2), (n,))
         y = x * b + e
 
-<<<<<<< HEAD
-        xvar = lnodes.Var.new_obs(x, name="x")
-        bvar = lnodes.Var.new_param(jnp.array([b]), name="b")
-        loc = lnodes.Var.new_calc(lambda x, b: x * b, x=xvar, b=bvar, name="loc")
-        scale = lnodes.Var.new_param(jnp.array([1.0]), name="scale")
-        scale.transform(tfp.bijectors.Exp())
-        yvar = lnodes.Var.new_obs(
-            y, lnodes.Dist(tfp.distributions.Normal, loc=loc, scale=scale), name="y"
-        )
-
-        _ = lmodel.Model([yvar])
-=======
         xvar = lsl.Var.new_obs(x, name="x")
         bvar = lsl.Var.new_param(jnp.array([b]), name="b")
         loc = lsl.Var.new_calc(lambda x, b: x * b, x=xvar, b=bvar, name="loc")
@@ -841,7 +823,6 @@
         )
 
         _ = lsl.Model([yvar])
->>>>>>> 46d03e03
 
         samples = {"b": jax.random.uniform(jax.random.PRNGKey(3), (4, 7))}
 
