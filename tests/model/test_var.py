--- conflicted
+++ resolved
@@ -516,7 +516,6 @@
     assert len(v0.all_input_vars()) == 0
 
 
-<<<<<<< HEAD
 class TestVarGetitem:
     def test_calc_with_var_input(self):
         xvar = Var(2.0, name="xvar")
@@ -605,7 +604,8 @@
 
         with pytest.raises(Exception):
             lmodel.Model([b])
-=======
+
+
 class TestVarTransform:
     def test_transform_instance(self) -> None:
         prior = lnodes.Dist(tfp.distributions.HalfCauchy, loc=0.0, scale=25.0)
@@ -710,5 +710,4 @@
 
         log_tau.dist_node.update()  # type: ignore
         log_tau_gb.dist_node.update()  # type: ignore
-        assert log_tau.log_prob == pytest.approx(log_tau_gb.log_prob)
->>>>>>> 255d8a7a
+        assert log_tau.log_prob == pytest.approx(log_tau_gb.log_prob)