--- conflicted
+++ resolved
@@ -1,19 +1,12 @@
 name: tutorials
 
 on:
-<<<<<<< HEAD
   push:
     branches: [main]
   pull_request:
     branches: [main]
   schedule:
     - cron: '0 9 * * 2'  # Every Tuesday at 09:00 UTC
-=======
-  # push:
-  #   branches: [main]
-  # pull_request:
-  #   branches: [main]
->>>>>>> 5df0f132
 
 jobs:
   discover-files:
